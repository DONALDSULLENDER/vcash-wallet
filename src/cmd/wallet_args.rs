--- conflicted
+++ resolved
@@ -544,19 +544,12 @@
 		estimate_selection_strategies,
 		method: method.to_owned(),
 		dest: dest.to_owned(),
-<<<<<<< HEAD
-		change_outputs,
-		fluff,
-		max_outputs,
-		target_slate_version,
-=======
 		change_outputs: change_outputs,
 		fluff: fluff,
 		max_outputs: max_outputs,
 		payment_proof_address,
 		ttl_blocks,
 		target_slate_version: target_slate_version,
->>>>>>> c42d5ddc
 	})
 }
 
@@ -1112,7 +1105,7 @@
 		}
 		("issue_token", Some(args)) => {
 			let a = arg_parse!(parse_issue_token_args(&args));
-			command::issue_token(wallet, km, a)
+			command::issue_token(owner_api, km, a)
 		}
 		("send", Some(args)) => {
 			let a = arg_parse!(parse_send_args(&args));

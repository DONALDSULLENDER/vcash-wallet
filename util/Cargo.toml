--- conflicted
+++ resolved
@@ -27,21 +27,12 @@
 
 # For beta release
 
-<<<<<<< HEAD
-# grin_core = { git = "https://github.com/vcashorg/vcash", tag = "v4.0.0-beta.1"}
-# grin_keychain = { git = "https://github.com/vcashorg/vcash", tag = "v4.0.0-beta.1" }
-# grin_chain = { git = "https://github.com/vcashorg/vcash", tag = "v4.0.0-beta.1" }
-# grin_util = { git = "https://github.com/vcashorg/vcash", tag = "v4.0.0-beta.1" }
-# grin_api = { git = "https://github.com/vcashorg/vcash", tag = "v4.0.0-beta.1" }
-# grin_store = { git = "https://github.com/vcashorg/vcash", tag = "v4.0.0-beta.1" }
-=======
-grin_core = { git = "https://github.com/mimblewimble/grin", tag = "v4.0.0-beta.2"}
-grin_keychain = { git = "https://github.com/mimblewimble/grin", tag = "v4.0.0-beta.2" }
-grin_chain = { git = "https://github.com/mimblewimble/grin", tag = "v4.0.0-beta.2" }
-grin_util = { git = "https://github.com/mimblewimble/grin", tag = "v4.0.0-beta.2" }
-grin_api = { git = "https://github.com/mimblewimble/grin", tag = "v4.0.0-beta.2" }
-grin_store = { git = "https://github.com/mimblewimble/grin", tag = "v4.0.0-beta.2" }
->>>>>>> 0079c04b
+# grin_core = { git = "https://github.com/vcashorg/vcash", tag = "v4.0.0-beta.2"}
+# grin_keychain = { git = "https://github.com/vcashorg/vcash", tag = "v4.0.0-beta.2" }
+# grin_chain = { git = "https://github.com/vcashorg/vcash", tag = "v4.0.0-beta.2" }
+# grin_util = { git = "https://github.com/vcashorg/vcash", tag = "v4.0.0-beta.2" }
+# grin_api = { git = "https://github.com/vcashorg/vcash", tag = "v4.0.0-beta.2" }
+# grin_store = { git = "https://github.com/vcashorg/vcash", tag = "v4.0.0-beta.2" }
 
 # For bleeding edge
 #grin_core = { git = "https://github.com/vcashorg/vcash", branch = "vcash" }

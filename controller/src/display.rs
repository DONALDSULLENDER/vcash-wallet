--- conflicted
+++ resolved
@@ -17,12 +17,8 @@
 use crate::libwallet::{
 	AcctPathMapping, Error, OutputCommitMapping, OutputStatus, TxLogEntry, WalletInfo,
 };
-<<<<<<< HEAD
 use crate::libwallet::{TokenOutputCommitMapping, TokenTxLogEntry};
-use crate::util;
-=======
 use crate::util::ToHex;
->>>>>>> 5e20f5f0
 use grin_wallet_util::OnionV3Address;
 use prettytable;
 use std::io::prelude::Write;
@@ -166,7 +162,7 @@
 	]);
 
 	for m in outputs {
-		let commit = format!("{}", util::to_hex(m.commit.as_ref().to_vec()));
+		let commit = format!("{}", m.commit.as_ref().to_hex());
 		let index = match m.output.mmr_index {
 			None => "None".to_owned(),
 			Some(t) => t.to_string(),
@@ -487,7 +483,10 @@
 			None => "None".to_owned(),
 		};
 		let kernel_excess = match t.token_kernel_excess {
-			Some(e) => util::to_hex(e.0.to_vec()),
+			Some(e) => {
+				let excess: &[u8] = e.0.as_ref();
+				excess.to_hex()
+			}
 			None => "None".to_owned(),
 		};
 		let payment_proof = match t.payment_proof {
@@ -789,168 +788,6 @@
 	println!();
 }
 
-<<<<<<< HEAD
-/// Display transaction log messages
-pub fn tx_messages(tx: &TxLogEntry, dark_background_color_scheme: bool) -> Result<(), Error> {
-	let title = format!("Transaction Messages - Transaction '{}'", tx.id,);
-	println!();
-	if term::stdout().is_none() {
-		println!("Could not open terminal");
-		return Ok(());
-	}
-	let mut t = term::stdout().unwrap();
-	t.fg(term::color::MAGENTA).unwrap();
-	writeln!(t, "{}", title).unwrap();
-	t.reset().unwrap();
-
-	let msgs = match tx.messages.clone() {
-		None => {
-			writeln!(t, "None").unwrap();
-			t.reset().unwrap();
-			return Ok(());
-		}
-		Some(m) => m.clone(),
-	};
-
-	if msgs.messages.is_empty() {
-		writeln!(t, "None").unwrap();
-		t.reset().unwrap();
-		return Ok(());
-	}
-
-	let mut table = table!();
-
-	table.set_titles(row![
-		bMG->"Participant Id",
-		bMG->"Message",
-		bMG->"Public Key",
-		bMG->"Signature",
-	]);
-
-	let secp = util::static_secp_instance();
-	let secp_lock = secp.lock();
-
-	for m in msgs.messages {
-		let id = format!("{}", m.id);
-		let public_key = format!(
-			"{}",
-			util::to_hex(m.public_key.serialize_vec(&secp_lock, true).to_vec())
-		);
-		let message = match m.message {
-			Some(m) => format!("{}", m),
-			None => "None".to_owned(),
-		};
-		let message_sig = match m.message_sig {
-			Some(s) => format!("{}", util::to_hex(s.serialize_der(&secp_lock))),
-			None => "None".to_owned(),
-		};
-		if dark_background_color_scheme {
-			table.add_row(row![
-				bFC->id,
-				bFC->message,
-				bFC->public_key,
-				bFB->message_sig,
-			]);
-		} else {
-			table.add_row(row![
-				bFD->id,
-				bFb->message,
-				bFD->public_key,
-				bFB->message_sig,
-			]);
-		}
-	}
-
-	table.set_format(*prettytable::format::consts::FORMAT_NO_COLSEP);
-	table.printstd();
-	println!();
-
-	Ok(())
-}
-
-/// Display token transaction log messages
-pub fn token_tx_messages(
-	tx: &TokenTxLogEntry,
-	dark_background_color_scheme: bool,
-) -> Result<(), Error> {
-	let title = format!("Token Transaction Messages - Transaction '{}'", tx.id,);
-	println!();
-	if term::stdout().is_none() {
-		println!("Could not open terminal");
-		return Ok(());
-	}
-	let mut t = term::stdout().unwrap();
-	t.fg(term::color::MAGENTA).unwrap();
-	writeln!(t, "{}", title).unwrap();
-	t.reset().unwrap();
-
-	let msgs = match tx.messages.clone() {
-		None => {
-			writeln!(t, "{}", "None").unwrap();
-			t.reset().unwrap();
-			return Ok(());
-		}
-		Some(m) => m.clone(),
-	};
-
-	if msgs.messages.is_empty() {
-		writeln!(t, "{}", "None").unwrap();
-		t.reset().unwrap();
-		return Ok(());
-	}
-
-	let mut table = table!();
-
-	table.set_titles(row![
-		bMG->"Participant Id",
-		bMG->"Message",
-		bMG->"Public Key",
-		bMG->"Signature",
-	]);
-
-	let secp = util::static_secp_instance();
-	let secp_lock = secp.lock();
-
-	for m in msgs.messages {
-		let id = format!("{}", m.id);
-		let public_key = format!(
-			"{}",
-			util::to_hex(m.public_key.serialize_vec(&secp_lock, true).to_vec())
-		);
-		let message = match m.message {
-			Some(m) => format!("{}", m),
-			None => "None".to_owned(),
-		};
-		let message_sig = match m.message_sig {
-			Some(s) => format!("{}", util::to_hex(s.serialize_der(&secp_lock))),
-			None => "None".to_owned(),
-		};
-		if dark_background_color_scheme {
-			table.add_row(row![
-				bFC->id,
-				bFC->message,
-				bFC->public_key,
-				bFB->message_sig,
-			]);
-		} else {
-			table.add_row(row![
-				bFD->id,
-				bFb->message,
-				bFD->public_key,
-				bFB->message_sig,
-			]);
-		}
-	}
-
-	table.set_format(*prettytable::format::consts::FORMAT_NO_COLSEP);
-	table.printstd();
-	println!();
-
-	Ok(())
-}
-
-=======
->>>>>>> 5e20f5f0
 /// Display individual Payment Proof
 pub fn payment_proof(tx: &TxLogEntry) -> Result<(), Error> {
 	let title = format!("Payment Proof - Transaction '{}'", tx.id,);
@@ -1061,7 +898,11 @@
 	t.fg(term::color::WHITE).unwrap();
 	writeln!(t).unwrap();
 	let receiver_signature = match pp.receiver_signature {
-		Some(s) => util::to_hex(s.to_bytes().to_vec()),
+		Some(s) => {
+			let sig_bytes = s.to_bytes();
+			let sig_ref: &[u8] = sig_bytes.as_ref();
+			sig_ref.to_hex()
+		}
 		None => "None".to_owned(),
 	};
 	let fee = match tx.fee {
@@ -1078,11 +919,18 @@
 	};
 
 	let sender_signature = match pp.sender_signature {
-		Some(s) => util::to_hex(s.to_bytes().to_vec()),
+		Some(s) => {
+			let sig_bytes = s.to_bytes();
+			let sig_ref: &[u8] = sig_bytes.as_ref();
+			sig_ref.to_hex()
+		}
 		None => "None".to_owned(),
 	};
 	let kernel_excess = match tx.token_kernel_excess {
-		Some(e) => util::to_hex(e.0.to_vec()),
+		Some(e) => {
+			let excess: &[u8] = e.0.as_ref();
+			excess.to_hex()
+		}
 		None => "None".to_owned(),
 	};
 

// Copyright 2019 The Grin Developers
//
// Licensed under the Apache License, Version 2.0 (the "License");
// you may not use this file except in compliance with the License.
// You may obtain a copy of the License at
//
//     http://www.apache.org/licenses/LICENSE-2.0
//
// Unless required by applicable law or agreed to in writing, software
// distributed under the License is distributed on an "AS IS" BASIS,
// WITHOUT WARRANTIES OR CONDITIONS OF ANY KIND, either express or implied.
// See the License for the specific language governing permissions and
// limitations under the License.

//! Grin wallet command-line function implementations

use crate::api::TLSConfig;
use crate::apiwallet::{try_slatepack_sync_workflow, Owner};
use crate::config::{TorConfig, WalletConfig, WALLET_CONFIG_FILE_NAME};
use crate::core::{core, global};
use crate::error::{Error, ErrorKind};
use crate::impls::SlateGetter as _;
use crate::impls::{HttpSlateSender, PathToSlate, PathToSlatepack, SlatePutter};
use crate::keychain;
use crate::libwallet::IssueTokenArgs;
use crate::libwallet::{
	self, InitTxArgs, IssueInvoiceTxArgs, NodeClient, PaymentProof, Slate, SlateVersion, Slatepack,
	SlatepackAddress, Slatepacker, SlatepackerArgs, WalletLCProvider,
};
use crate::util::secp::key::SecretKey;
use crate::util::{Mutex, ZeroingString};
use crate::{controller, display};
use grin_wallet_util::OnionV3Address;
use serde_json as json;
use std::convert::TryFrom;
use std::fs::File;
use std::io::{Read, Write};
use std::sync::atomic::Ordering;
use std::sync::Arc;
use std::thread;
use std::time::Duration;
use uuid::Uuid;

fn show_recovery_phrase(phrase: ZeroingString) {
	println!("Your recovery phrase is:");
	println!();
	println!("{}", &*phrase);
	println!();
	println!("Please back-up these words in a non-digital format.");
}

/// Arguments common to all wallet commands
#[derive(Clone)]
pub struct GlobalArgs {
	pub account: String,
	pub api_secret: Option<String>,
	pub node_api_secret: Option<String>,
	pub show_spent: bool,
	pub password: Option<ZeroingString>,
	pub tls_conf: Option<TLSConfig>,
}

/// Arguments for init command
pub struct InitArgs {
	/// BIP39 recovery phrase length
	pub list_length: usize,
	pub password: ZeroingString,
	pub config: WalletConfig,
	pub recovery_phrase: Option<ZeroingString>,
	pub restore: bool,
}

pub fn init<L, C, K>(
	owner_api: &mut Owner<L, C, K>,
	_g_args: &GlobalArgs,
	args: InitArgs,
	test_mode: bool,
) -> Result<(), Error>
where
	L: WalletLCProvider<'static, C, K> + 'static,
	C: NodeClient + 'static,
	K: keychain::Keychain + 'static,
{
	// Assume global chain type has already been initialized.
	let chain_type = global::get_chain_type();

	let mut w_lock = owner_api.wallet_inst.lock();
	let p = w_lock.lc_provider()?;
	p.create_config(&chain_type, WALLET_CONFIG_FILE_NAME, None, None, None)?;
	p.create_wallet(
		None,
		args.recovery_phrase,
		args.list_length,
		args.password.clone(),
		test_mode,
	)?;

	let m = p.get_mnemonic(None, args.password)?;
	show_recovery_phrase(m);
	Ok(())
}

/// Argument for recover
pub struct RecoverArgs {
	pub passphrase: ZeroingString,
}

pub fn recover<L, C, K>(owner_api: &mut Owner<L, C, K>, args: RecoverArgs) -> Result<(), Error>
where
	L: WalletLCProvider<'static, C, K> + 'static,
	C: NodeClient + 'static,
	K: keychain::Keychain + 'static,
{
	let mut w_lock = owner_api.wallet_inst.lock();
	let p = w_lock.lc_provider()?;
	let m = p.get_mnemonic(None, args.passphrase)?;
	show_recovery_phrase(m);
	Ok(())
}

/// Arguments for listen command
pub struct ListenArgs {}

pub fn listen<L, C, K>(
	owner_api: &mut Owner<L, C, K>,
	keychain_mask: Arc<Mutex<Option<SecretKey>>>,
	config: &WalletConfig,
	tor_config: &TorConfig,
	_args: &ListenArgs,
	g_args: &GlobalArgs,
	cli_mode: bool,
	test_mode: bool,
) -> Result<(), Error>
where
	L: WalletLCProvider<'static, C, K> + 'static,
	C: NodeClient + 'static,
	K: keychain::Keychain + 'static,
{
	let wallet_inst = owner_api.wallet_inst.clone();
	let config = config.clone();
	let tor_config = tor_config.clone();
	let g_args = g_args.clone();
	let api_thread = thread::Builder::new()
		.name("wallet-http-listener".to_string())
		.spawn(move || {
			let res = controller::foreign_listener(
				wallet_inst,
				keychain_mask,
				&config.api_listen_addr(),
				g_args.tls_conf.clone(),
				tor_config.use_tor_listener,
				test_mode,
				Some(tor_config.clone()),
			);
			if let Err(e) = res {
				error!("Error starting listener: {}", e);
			}
		});
	if let Ok(t) = api_thread {
		if !cli_mode {
			let r = t.join();
			if let Err(_) = r {
				error!("Error starting listener");
				return Err(ErrorKind::ListenerError.into());
			}
		}
	}
	Ok(())
}

pub fn owner_api<L, C, K>(
	owner_api: &mut Owner<L, C, K>,
	keychain_mask: Option<SecretKey>,
	config: &WalletConfig,
	tor_config: &TorConfig,
	g_args: &GlobalArgs,
	test_mode: bool,
) -> Result<(), Error>
where
	L: WalletLCProvider<'static, C, K> + Send + Sync + 'static,
	C: NodeClient + 'static,
	K: keychain::Keychain + 'static,
{
	// keychain mask needs to be a sinlge instance, in case the foreign API is
	// also being run at the same time
	let km = Arc::new(Mutex::new(keychain_mask));
	let res = controller::owner_listener(
		owner_api.wallet_inst.clone(),
		km,
		config.owner_api_listen_addr().as_str(),
		g_args.api_secret.clone(),
		g_args.tls_conf.clone(),
		config.owner_api_include_foreign.clone(),
		Some(tor_config.clone()),
		test_mode,
	);
	if let Err(e) = res {
		return Err(ErrorKind::LibWallet(e.kind(), e.cause_string()).into());
	}
	Ok(())
}

/// Arguments for account command
pub struct AccountArgs {
	pub create: Option<String>,
}

pub fn account<L, C, K>(
	owner_api: &mut Owner<L, C, K>,
	keychain_mask: Option<&SecretKey>,
	args: AccountArgs,
) -> Result<(), Error>
where
	L: WalletLCProvider<'static, C, K> + 'static,
	C: NodeClient + 'static,
	K: keychain::Keychain + 'static,
{
	if args.create.is_none() {
		let res = controller::owner_single_use(None, keychain_mask, Some(owner_api), |api, m| {
			let acct_mappings = api.accounts(m)?;
			// give logging thread a moment to catch up
			thread::sleep(Duration::from_millis(200));
			display::accounts(acct_mappings);
			Ok(())
		});
		if let Err(e) = res {
			error!("Error listing accounts: {}", e);
			return Err(ErrorKind::LibWallet(e.kind(), e.cause_string()).into());
		}
	} else {
		let label = args.create.unwrap();
		let res = controller::owner_single_use(None, keychain_mask, Some(owner_api), |api, m| {
			api.create_account_path(m, &label)?;
			thread::sleep(Duration::from_millis(200));
			info!("Account: '{}' Created!", label);
			Ok(())
		});
		if let Err(e) = res {
			thread::sleep(Duration::from_millis(200));
			error!("Error creating account '{}': {}", label, e);
			return Err(ErrorKind::LibWallet(e.kind(), e.cause_string()).into());
		}
	}
	Ok(())
}

/// Arguments for account command
pub struct IssueTokenTxArgs {
	pub amount: u64,
}

pub fn issue_token<L, C, K>(
	owner_api: &mut Owner<L, C, K>,
	keychain_mask: Option<&SecretKey>,
	args: IssueTokenTxArgs,
) -> Result<(), Error>
where
	L: WalletLCProvider<'static, C, K> + 'static,
	C: NodeClient + 'static,
	K: keychain::Keychain + 'static,
{
	controller::owner_single_use(None, keychain_mask, Some(owner_api), |api, m| {
		let args = IssueTokenArgs {
			acct_name: None,
			amount: args.amount,
		};

		let result = api.init_issue_token_tx(m, args);
		let slate = match result {
			Ok(s) => {
				info!(
					"Issue token tx created: {} of {} created! fee:{})",
					core::amount_to_hr_string(s.amount, false),
					s.token_type.clone().unwrap(),
					s.fee,
				);
				s
			}
			Err(e) => {
				info!("Tx not created: {}", e);
				return Err(e);
			}
		};

		let result = api.post_tx(m, &slate, false);
		match result {
			Ok(_) => {
				info!("Tx sent ok",);
				return Ok(());
			}
			Err(e) => {
				error!("Tx sent fail: {}", e);
				return Err(e);
			}
		}
	})?;
	Ok(())
}

/// Arguments for the send command
#[derive(Clone)]
pub struct SendArgs {
	pub amount: u64,
	pub token_type: Option<String>,
	pub minimum_confirmations: u64,
	pub selection_strategy: String,
	pub estimate_selection_strategies: bool,
	pub dest: String,
	pub change_outputs: usize,
	pub fluff: bool,
	pub max_outputs: usize,
	pub target_slate_version: Option<u16>,
	pub payment_proof_address: Option<SlatepackAddress>,
	pub ttl_blocks: Option<u64>,
	pub skip_tor: bool,
	pub outfile: Option<String>,
	//TODO: Remove HF3
	pub output_v4_slate: bool,
}

pub fn send<L, C, K>(
	owner_api: &mut Owner<L, C, K>,
	keychain_mask: Option<&SecretKey>,
	tor_config: Option<TorConfig>,
	args: SendArgs,
	dark_scheme: bool,
	test_mode: bool,
) -> Result<(), Error>
where
	L: WalletLCProvider<'static, C, K> + 'static,
	C: NodeClient + 'static,
	K: keychain::Keychain + 'static,
{
	let wallet_inst = owner_api.wallet_inst.clone();
	// Check other version, and if it only supports 3 set the target slate
	// version to 3 to avoid removing the transaction object
	// TODO: This block is temporary, for the period between the release of v4.0.0 and HF3,
	// after which this should be removable
	let mut args = args;

	//TODO: Remove block post HF3
	// All this block does is determine whether the slate should be
	// output as a V3 Slate for the receiver
	let mut tor_sender = None;
	let is_pre_fork;
	{
		is_pre_fork = {
			let cur_height = {
				libwallet::wallet_lock!(wallet_inst, w);
				w.w2n_client().get_chain_tip()?.0
			};
			match global::get_chain_type() {
				global::ChainTypes::Mainnet => {
					if cur_height < 80000 && !args.output_v4_slate {
						true
					} else {
						false
					}
				}
				global::ChainTypes::Floonet => {
					if cur_height < 180 && !args.output_v4_slate {
						true
					} else {
						false
					}
				}
				_ => false,
			}
		};

		if is_pre_fork {
			let trailing = match args.dest.ends_with('/') {
				true => "",
				false => "/",
			};

			let mut address_found = false;
			// For sync methods, derive intended endpoint from dest
			match SlatepackAddress::try_from(args.dest.as_str()) {
				Ok(address) => {
					let tor_addr = OnionV3Address::try_from(&address).unwrap();
					// Try pinging the destination via TOR
					debug!("Version ping: TOR address is: {}", tor_addr);
					match HttpSlateSender::with_socks_proxy(
						&tor_addr.to_http_str(),
						&tor_config.as_ref().unwrap().socks_proxy_addr,
						&tor_config.as_ref().unwrap().send_config_dir,
					) {
						Ok(mut sender) => {
							let url_str =
								format!("{}{}v2/foreign", tor_addr.to_http_str(), trailing);
							if let Ok(v) = sender.check_other_version(&url_str) {
								if v == SlateVersion::V3 {
									args.target_slate_version = Some(3);
								}
								address_found = true;
							}
							tor_sender = Some(sender);
						}
						Err(e) => {
							debug!(
								"Version ping: Couldn't create slate sender for TOR: {:?}",
								e
							);
						}
					}
				}
				Err(e) => {
					debug!("Version ping: Address is not SlatepackAddress: {:?}", e);
				}
			}

			// now try http
			if !address_found {
				// Try pinging the destination via TOR
				match HttpSlateSender::new(&args.dest) {
					Ok(mut sender) => {
						let url_str = format!("{}{}v2/foreign", args.dest, trailing);
						match sender.check_other_version(&url_str) {
							Ok(v) => {
								if v == SlateVersion::V3 {
									args.target_slate_version = Some(3);
								}
								address_found = true;
							}
							Err(e) => {
								debug!(
									"Version ping: Couldn't get other version for HTTP: {:?}",
									e
								);
							}
						}
					}
					Err(e) => {
						debug!(
							"Version ping: Couldn't create slate sender for HTTP: {:?}",
							e
						);
					}
				}
			}

			if !address_found {
				// otherwise, determine slate format based on block height
				// For files spit out a V3 Slate if we're before HF3,
				// Or V4 slate otherwise
				if is_pre_fork {
					args.target_slate_version = Some(3);
				}
			}
		}
	} // end pre HF3 Block

	let mut slate = Slate::blank(2, false);
	controller::owner_single_use(None, keychain_mask, Some(owner_api), |api, m| {
		if args.estimate_selection_strategies {
			let strategies = vec!["smallest", "all"]
				.into_iter()
				.map(|strategy| {
					let init_args = InitTxArgs {
						src_acct_name: None,
						amount: args.amount,
						token_type: args.token_type.clone(),
						minimum_confirmations: args.minimum_confirmations,
						max_outputs: args.max_outputs as u32,
						num_change_outputs: args.change_outputs as u32,
						selection_strategy_is_use_all: strategy == "all",
						estimate_only: Some(true),
						..Default::default()
					};
					let slate = api.init_send_tx(m, init_args).unwrap();
					(strategy, slate.amount, slate.fee)
				})
				.collect();
			display::estimate(args.amount, strategies, dark_scheme);
			return Ok(());
		} else {
			let init_args = InitTxArgs {
				src_acct_name: None,
				amount: args.amount,
				token_type: args.token_type.clone(),
				minimum_confirmations: args.minimum_confirmations,
				max_outputs: args.max_outputs as u32,
				num_change_outputs: args.change_outputs as u32,
				selection_strategy_is_use_all: args.selection_strategy == "all",
				target_slate_version: args.target_slate_version,
				payment_proof_recipient_address: args.payment_proof_address.clone(),
				ttl_blocks: args.ttl_blocks,
				send_args: None,
				..Default::default()
			};
			let result = api.init_send_tx(m, init_args);
			slate = match result {
				Ok(s) => {
					info!(
						"Tx created: {} grin to {} (strategy '{}')",
						core::amount_to_hr_string(args.amount, false),
						args.dest,
						args.selection_strategy,
					);
					s
				}
				Err(e) => {
					info!("Tx not created: {}", e);
					return Err(e);
				}
			};
		}
		Ok(())
	})?;

	let tor_config = match tor_config {
		Some(mut c) => {
			c.skip_send_attempt = Some(args.skip_tor);
			Some(c)
		}
		None => None,
	};

	let res =
		try_slatepack_sync_workflow(&slate, &args.dest, tor_config, tor_sender, false, test_mode);

	match res {
		Ok(Some(s)) => {
			controller::owner_single_use(None, keychain_mask, Some(owner_api), |api, m| {
				api.tx_lock_outputs(m, &s)?;
				let ret_slate = api.finalize_tx(m, &s)?;
				let result = api.post_tx(m, &ret_slate, args.fluff);
				match result {
					Ok(_) => {
						println!("Tx sent successfully",);
						Ok(())
					}
					Err(e) => {
						error!("Tx sent fail: {}", e);
						Err(e.into())
					}
				}
			})?;
		}
		Ok(None) => {
			output_slatepack(
				owner_api,
				keychain_mask,
				&slate,
				args.dest.as_str(),
				args.outfile,
				true,
				false,
				is_pre_fork,
			)?;
		}
		Err(e) => return Err(e.into()),
	}
	Ok(())
}

pub fn output_slatepack<L, C, K>(
	owner_api: &mut Owner<L, C, K>,
	keychain_mask: Option<&SecretKey>,
	slate: &Slate,
	dest: &str,
	out_file_override: Option<String>,
	lock: bool,
	finalizing: bool,
	is_pre_fork: bool,
) -> Result<(), libwallet::Error>
where
	L: WalletLCProvider<'static, C, K> + 'static,
	C: NodeClient + 'static,
	K: keychain::Keychain + 'static,
{
	// Output the slatepack file to stdout and to a file
	let mut message = String::from("");
	let mut address = None;
	let mut tld = String::from("");
	controller::owner_single_use(None, keychain_mask, Some(owner_api), |api, m| {
		address = match SlatepackAddress::try_from(dest) {
			Ok(a) => Some(a),
			Err(_) => None,
		};
		// encrypt for recipient by default
		let recipients = match address.clone() {
			Some(a) => vec![a],
			None => vec![],
		};
		message = api.create_slatepack_message(m, &slate, Some(0), recipients)?;
		tld = api.get_top_level_directory()?;
		Ok(())
	})?;

	// create a directory to which files will be output
	let slate_dir = format!("{}/{}", tld, "slatepack");
	let _ = std::fs::create_dir_all(slate_dir.clone());
	let out_file_name = match out_file_override {
		None => format!("{}/{}.{}.slatepack", slate_dir, slate.id, slate.state),
		Some(f) => f,
	};

	if lock {
		controller::owner_single_use(None, keychain_mask, Some(owner_api), |api, m| {
			api.tx_lock_outputs(m, &slate)?;
			Ok(())
		})?;
	}

	// TODO: Remove HF3
	if is_pre_fork {
		PathToSlate((&out_file_name).into()).put_tx(&slate, false)?;
		println!();
		println!("Transaction file was output to:");
		println!();
		println!("{}", out_file_name);
		println!();
		if !finalizing {
			println!("Please send this file to the other party manually");
		}
		return Ok(());
	}

	println!("{}", out_file_name);
	let mut output = File::create(out_file_name.clone())?;
	output.write_all(&message.as_bytes())?;
	output.sync_all()?;

	println!();
	if !finalizing {
		println!("Slatepack data follows. Please provide this output to the other party");
	} else {
		println!("Slatepack data follows.");
	}
	println!();
	println!("--- CUT BELOW THIS LINE ---");
	println!();
	println!("{}", message);
	println!("--- CUT ABOVE THIS LINE ---");
	println!();
	println!("Slatepack data was also output to");
	println!();
	println!("{}", out_file_name);
	println!();
	if address.is_some() {
		println!("The slatepack data is encrypted for the recipient only");
	} else {
		println!("The slatepack data is NOT encrypted");
	}
	println!();
	Ok(())
}

// Parse a slate and slatepack from a message
pub fn parse_slatepack<L, C, K>(
	owner_api: &mut Owner<L, C, K>,
	keychain_mask: Option<&SecretKey>,
	filename: Option<String>,
	message: Option<String>,
) -> Result<(Slate, Option<SlatepackAddress>), Error>
where
	L: WalletLCProvider<'static, C, K>,
	C: NodeClient + 'static,
	K: keychain::Keychain + 'static,
{
	let mut ret_address = None;
	let slate = match filename {
		Some(f) => {
			// first try regular slate - remove HF3
			let mut sl = match PathToSlate((&f).into()).get_tx() {
				Ok(s) => Some(s.0), //pre HF3, regular slate
				Err(_) => None,
			};
			// otherwise, get slate from slatepack
			if sl.is_none() {
				controller::owner_single_use(None, keychain_mask, Some(owner_api), |api, m| {
					let dec_key = api.get_slatepack_secret_key(m, 0)?;
					let packer = Slatepacker::new(SlatepackerArgs {
						sender: None,
						recipients: vec![],
						dec_key: Some(&dec_key),
					});
					let pts = PathToSlatepack::new(f.into(), &packer, true);
					sl = Some(pts.get_tx()?.0);
					ret_address = pts.get_slatepack(true)?.sender;
					Ok(())
				})?;
			}
			sl
		}
		None => None,
	};

	let slate = match slate {
		Some(s) => s,
		None => {
			// try and parse directly from input_slatepack_message
			let mut slate = Slate::blank(2, false);
			match message {
				Some(message) => {
					controller::owner_single_use(
						None,
						keychain_mask,
						Some(owner_api),
						|api, m| {
							slate =
								api.slate_from_slatepack_message(m, message.clone(), vec![0])?;
							let slatepack =
								api.decode_slatepack_message(m, message.clone(), vec![0])?;
							ret_address = slatepack.sender;
							Ok(())
						},
					)?;
				}
				None => {
					let msg = "No slate provided via file or direct input";
					return Err(ErrorKind::GenericError(msg.into()).into());
				}
			}
			slate
		}
	};
	Ok((slate, ret_address))
}

/// Receive command argument
#[derive(Clone)]
pub struct ReceiveArgs {
	pub input_file: Option<String>,
	pub input_slatepack_message: Option<String>,
	pub skip_tor: bool,
	pub outfile: Option<String>,
}

pub fn receive<L, C, K>(
	owner_api: &mut Owner<L, C, K>,
	keychain_mask: Option<&SecretKey>,
	g_args: &GlobalArgs,
	args: ReceiveArgs,
	tor_config: Option<TorConfig>,
	test_mode: bool,
) -> Result<(), Error>
where
	L: WalletLCProvider<'static, C, K>,
	C: NodeClient + 'static,
	K: keychain::Keychain + 'static,
{
	let (mut slate, ret_address) = parse_slatepack(
		owner_api,
		keychain_mask,
		args.input_file,
		args.input_slatepack_message,
	)?;

	let km = match keychain_mask.as_ref() {
		None => None,
		Some(&m) => Some(m.to_owned()),
	};

	let tor_config = match tor_config {
		Some(mut c) => {
			c.skip_send_attempt = Some(args.skip_tor);
			Some(c)
		}
		None => None,
	};

	controller::foreign_single_use(owner_api.wallet_inst.clone(), km, |api| {
		slate = api.receive_tx(&slate, Some(&g_args.account), None)?;
		Ok(())
	})?;

	let dest = match ret_address {
		Some(a) => String::try_from(&a).unwrap(),
		None => String::from(""),
	};

	let res = try_slatepack_sync_workflow(&slate, &dest, tor_config, None, true, test_mode);

	match res {
		Ok(Some(_)) => {
			println!();
			println!(
				"Transaction recieved and sent back to sender at {} for finalization.",
				dest
			);
			println!();
			Ok(())
		}
		Ok(None) => {
			output_slatepack(
				owner_api,
				keychain_mask,
				&slate,
				&dest,
				args.outfile,
				false,
				false,
				slate.version_info.version < 4,
			)?;
			Ok(())
		}
		Err(e) => Err(e.into()),
	}
}

pub fn unpack<L, C, K>(
	owner_api: &mut Owner<L, C, K>,
	keychain_mask: Option<&SecretKey>,
	args: ReceiveArgs,
) -> Result<(), Error>
where
	L: WalletLCProvider<'static, C, K> + 'static,
	C: NodeClient + 'static,
	K: keychain::Keychain + 'static,
{
	let mut slatepack = match args.input_file {
		Some(f) => {
			let packer = Slatepacker::new(SlatepackerArgs {
				sender: None,
				recipients: vec![],
				dec_key: None,
			});
			PathToSlatepack::new(f.into(), &packer, true).get_slatepack(false)?
		}
		None => match args.input_slatepack_message {
			Some(mes) => {
				let mut sp = Slatepack::default();
				controller::owner_single_use(None, keychain_mask, Some(owner_api), |api, m| {
					sp = api.decode_slatepack_message(m, mes, vec![])?;
					Ok(())
				})?;
				sp
			}
			None => {
				return Err(ErrorKind::ArgumentError("Invalid Slatepack Input".into()).into());
			}
		},
	};
	println!();
	println!("SLATEPACK CONTENTS");
	println!("------------------");
	println!("{}", slatepack);
	println!("------------------");

	let packer = Slatepacker::new(SlatepackerArgs {
		sender: None,
		recipients: vec![],
		dec_key: None,
	});

	if slatepack.mode == 1 {
		controller::owner_single_use(None, keychain_mask, Some(owner_api), |api, m| {
			let dec_key = api.get_slatepack_secret_key(m, 0)?;
			match slatepack.try_decrypt_payload(Some(&dec_key)) {
				Ok(_) => {
					println!("Slatepack is encrypted for this wallet");
					println!();
					println!("DECRYPTED SLATEPACK");
					println!("-------------------");
					println!("{}", slatepack);
					let slate = packer.get_slate(&slatepack)?;
					println!();
					println!("DECRYPTED SLATE");
					println!("---------------");
					println!("{}", slate);
				}
				Err(_) => {
					println!("Slatepack payload cannot be decrypted by this wallet");
				}
			}
			Ok(())
		})?;
	} else {
		let slate = packer.get_slate(&slatepack)?;
		println!("Slatepack is not encrypted");
		println!();
		println!("SLATE");
		println!("-----");
		println!("{}", slate);
	}
	Ok(())
}

/// Finalize command args
#[derive(Clone)]
pub struct FinalizeArgs {
	pub input_file: Option<String>,
	pub input_slatepack_message: Option<String>,
	pub fluff: bool,
	pub nopost: bool,
	pub outfile: Option<String>,
}

pub fn finalize<L, C, K>(
	owner_api: &mut Owner<L, C, K>,
	keychain_mask: Option<&SecretKey>,
	args: FinalizeArgs,
) -> Result<(), Error>
where
	L: WalletLCProvider<'static, C, K> + 'static,
	C: NodeClient + 'static,
	K: keychain::Keychain + 'static,
{
	let (mut slate, _ret_address) = parse_slatepack(
		owner_api,
		keychain_mask,
		args.input_file.clone(),
		args.input_slatepack_message.clone(),
	)?;

	// Rather than duplicating the entire command, we'll just
	// try to determine what kind of finalization this is
	// based on the slate contents
	// for now, we can tell this is an invoice transaction
	// if the receipient (participant 1) hasn't completed sigs
	let mut is_invoice = false;
	controller::owner_single_use(None, keychain_mask, Some(owner_api), |api, m| {
		is_invoice = api.context_is_invoice(m, &slate)?;
		Ok(())
	})?;

	if is_invoice {
		let km = match keychain_mask.as_ref() {
			None => None,
			Some(&m) => Some(m.to_owned()),
		};
		controller::foreign_single_use(owner_api.wallet_inst.clone(), km, |api| {
			slate = api.finalize_tx(&slate, false)?;
			Ok(())
		})?;
	} else {
		controller::owner_single_use(None, keychain_mask, Some(owner_api), |api, m| {
			slate = api.finalize_tx(m, &slate)?;
			Ok(())
		})?;
	}

	if !&args.nopost {
		controller::owner_single_use(None, keychain_mask, Some(owner_api), |api, m| {
			let result = api.post_tx(m, &slate, args.fluff);
			match result {
				Ok(_) => {
					info!(
						"Transaction sent successfully, check the wallet again for confirmation."
					);
					println!("Transaction posted");
					Ok(())
				}
				Err(e) => {
					error!("Tx not sent: {}", e);
					Err(e)
				}
			}
		})?;
	}

	println!("Transaction finalized successfully");

	output_slatepack(
		owner_api,
		keychain_mask,
		&slate,
		"",
		args.outfile,
		false,
		true,
		slate.version_info.version < 4,
	)?;

	Ok(())
}

/// Issue Invoice Args
pub struct IssueInvoiceArgs {
	/// Slatepack address
	pub dest: String,
	/// issue invoice tx args
	pub issue_args: IssueInvoiceTxArgs,
	/// whether to output a V4 slate
	pub output_v4_slate: bool,
	/// output file override
	pub outfile: Option<String>,
}

pub fn issue_invoice_tx<L, C, K>(
	owner_api: &mut Owner<L, C, K>,
	keychain_mask: Option<&SecretKey>,
	args: IssueInvoiceArgs,
) -> Result<(), Error>
where
	L: WalletLCProvider<'static, C, K> + 'static,
	C: NodeClient + 'static,
	K: keychain::Keychain + 'static,
{
	//TODO: Remove block HF3
	let is_pre_fork = {
		let cur_height = {
			let wallet_inst = owner_api.wallet_inst.clone();
			libwallet::wallet_lock!(wallet_inst, w);
			w.w2n_client().get_chain_tip()?.0
		};
		match global::get_chain_type() {
			global::ChainTypes::Mainnet => {
				if cur_height < 80000 && !&args.output_v4_slate {
					true
				} else {
					false
				}
			}
			global::ChainTypes::Floonet => {
				if cur_height < 180 && !&args.output_v4_slate {
					true
				} else {
					false
				}
			}
			_ => false,
		}
	};

	let mut issue_args = args.issue_args.clone();

	if is_pre_fork {
		issue_args.target_slate_version = Some(3);
	}

	let mut slate = Slate::blank(2, false);
	controller::owner_single_use(None, keychain_mask, Some(owner_api), |api, m| {
		slate = api.issue_invoice_tx(m, issue_args)?;
		Ok(())
	})?;

	output_slatepack(
		owner_api,
		keychain_mask,
		&slate,
		args.dest.as_str(),
		args.outfile,
		false,
		false,
		is_pre_fork,
	)?;
	Ok(())
}

/// Arguments for the process_invoice command
pub struct ProcessInvoiceArgs {
	pub minimum_confirmations: u64,
	pub selection_strategy: String,
	pub ret_address: Option<SlatepackAddress>,
	pub max_outputs: usize,
	pub slate: Slate,
	pub estimate_selection_strategies: bool,
	pub ttl_blocks: Option<u64>,
	pub skip_tor: bool,
	pub outfile: Option<String>,
}

/// Process invoice
pub fn process_invoice<L, C, K>(
	owner_api: &mut Owner<L, C, K>,
	keychain_mask: Option<&SecretKey>,
	tor_config: Option<TorConfig>,
	args: ProcessInvoiceArgs,
	dark_scheme: bool,
	test_mode: bool,
) -> Result<(), Error>
where
	L: WalletLCProvider<'static, C, K> + 'static,
	C: NodeClient + 'static,
	K: keychain::Keychain + 'static,
{
	let mut slate = args.slate.clone();
	let dest = match args.ret_address.clone() {
		Some(a) => String::try_from(&a).unwrap(),
		None => String::from(""),
	};

	controller::owner_single_use(None, keychain_mask, Some(owner_api), |api, m| {
		if args.estimate_selection_strategies {
			let strategies = vec!["smallest", "all"]
				.into_iter()
				.map(|strategy| {
					let init_args = InitTxArgs {
						src_acct_name: None,
						amount: slate.amount,
						minimum_confirmations: args.minimum_confirmations,
						max_outputs: args.max_outputs as u32,
						num_change_outputs: 1u32,
						selection_strategy_is_use_all: strategy == "all",
						estimate_only: Some(true),
						..Default::default()
					};
					let slate = api.init_send_tx(m, init_args).unwrap();
					(strategy, slate.amount, slate.fee)
				})
				.collect();
			display::estimate(slate.amount, strategies, dark_scheme);
			return Ok(());
		} else {
			let init_args = InitTxArgs {
				src_acct_name: None,
				amount: 0,
				minimum_confirmations: args.minimum_confirmations,
				max_outputs: args.max_outputs as u32,
				num_change_outputs: 1u32,
				selection_strategy_is_use_all: args.selection_strategy == "all",
				ttl_blocks: args.ttl_blocks,
				send_args: None,
				..Default::default()
			};
			let result = api.process_invoice_tx(m, &slate, init_args);
			slate = match result {
				Ok(s) => {
					info!(
						"Invoice processed: {} grin (strategy '{}')",
						core::amount_to_hr_string(slate.amount, false),
						args.selection_strategy,
					);
					s
				}
				Err(e) => {
					info!("Tx not created: {}", e);
					return Err(e);
				}
			};
		}
		Ok(())
	})?;

	let tor_config = match tor_config {
		Some(mut c) => {
			c.skip_send_attempt = Some(args.skip_tor);
			Some(c)
		}
		None => None,
	};

	let res = try_slatepack_sync_workflow(&slate, &dest, tor_config, None, true, test_mode);

	match res {
		Ok(Some(_)) => {
			println!();
			println!(
				"Transaction paid and sent back to initiator at {} for finalization.",
				dest
			);
			println!();
			Ok(())
		}
		Ok(None) => {
			output_slatepack(
				owner_api,
				keychain_mask,
				&slate,
				&dest,
				args.outfile,
				true,
				false,
				slate.version_info.version < 4,
			)?;
			Ok(())
		}
		Err(e) => Err(e.into()),
	}
}

/// Info command args
pub struct InfoArgs {
	pub minimum_confirmations: u64,
}

pub fn info<L, C, K>(
	owner_api: &mut Owner<L, C, K>,
	keychain_mask: Option<&SecretKey>,
	g_args: &GlobalArgs,
	args: InfoArgs,
	dark_scheme: bool,
) -> Result<(), Error>
where
	L: WalletLCProvider<'static, C, K> + 'static,
	C: NodeClient + 'static,
	K: keychain::Keychain + 'static,
{
	let updater_running = owner_api.updater_running.load(Ordering::Relaxed);
	controller::owner_single_use(None, keychain_mask, Some(owner_api), |api, m| {
		let (validated, wallet_info) =
			api.retrieve_summary_info(m, true, args.minimum_confirmations)?;
		display::info(
			&g_args.account,
			&wallet_info,
			validated || updater_running,
			dark_scheme,
		);
		Ok(())
	})?;
	Ok(())
}

pub fn outputs<L, C, K>(
	owner_api: &mut Owner<L, C, K>,
	keychain_mask: Option<&SecretKey>,
	g_args: &GlobalArgs,
	dark_scheme: bool,
) -> Result<(), Error>
where
	L: WalletLCProvider<'static, C, K> + 'static,
	C: NodeClient + 'static,
	K: keychain::Keychain + 'static,
{
	let updater_running = owner_api.updater_running.load(Ordering::Relaxed);
	controller::owner_single_use(None, keychain_mask, Some(owner_api), |api, m| {
		let res = api.node_height(m)?;
		let (validated, outputs) = api.retrieve_outputs(m, g_args.show_spent, true, None)?;
		display::outputs(
			&g_args.account,
			res.height,
			validated || updater_running,
			outputs,
			dark_scheme,
		)?;
		let (token_validated, token_outputs) =
			api.retrieve_token_outputs(m, g_args.show_spent, true, None)?;
		display::token_outputs(
			&g_args.account,
			res.height,
			token_validated || updater_running,
			token_outputs,
			dark_scheme,
		)?;
		Ok(())
	})?;
	Ok(())
}

/// Txs command args
pub struct TxsArgs {
	pub id: Option<u32>,
	pub tx_slate_id: Option<Uuid>,
}

pub fn txs<L, C, K>(
	owner_api: &mut Owner<L, C, K>,
	keychain_mask: Option<&SecretKey>,
	g_args: &GlobalArgs,
	args: TxsArgs,
	dark_scheme: bool,
) -> Result<(), Error>
where
	L: WalletLCProvider<'static, C, K> + 'static,
	C: NodeClient + 'static,
	K: keychain::Keychain + 'static,
{
	let updater_running = owner_api.updater_running.load(Ordering::Relaxed);
	controller::owner_single_use(None, keychain_mask, Some(owner_api), |api, m| {
		let res = api.node_height(m)?;
		let (validated, txs) = api.retrieve_txs(m, true, args.id, args.tx_slate_id)?;
		let include_status = !args.id.is_some() && !args.tx_slate_id.is_some();
		display::txs(
			&g_args.account,
			res.height,
			validated || updater_running,
			&txs,
			include_status,
			dark_scheme,
		)?;

		let (token_validated, token_txs) =
			api.retrieve_token_txs(m, true, args.id, args.tx_slate_id)?;
		let include_status = !args.id.is_some() && !args.tx_slate_id.is_some();
		display::token_txs(
			&g_args.account,
			res.height,
			token_validated || updater_running,
			&token_txs,
			include_status,
			dark_scheme,
		)?;

		// if given a particular transaction id or uuid, also get and display associated
		// inputs/outputs and messages
		let id = if args.id.is_some() {
			args.id
		} else if args.tx_slate_id.is_some() {
			if let Some(tx) = txs.iter().find(|t| t.tx_slate_id == args.tx_slate_id) {
				Some(tx.id)
			} else {
				if let Some(tx) = token_txs.iter().find(|t| t.tx_slate_id == args.tx_slate_id) {
					Some(tx.id)
				} else {
					println!("Could not find a transaction matching given txid.\n");
					None
				}
			}
		} else {
			None
		};

		if id.is_some() {
			let (_, outputs) = api.retrieve_outputs(m, true, false, id)?;
			display::outputs(
				&g_args.account,
				res.height,
				validated || updater_running,
				outputs,
				dark_scheme,
			)?;
			// should only be one here, but just in case
			for tx in txs {
				display::payment_proof(&tx)?;
			}
			let (_, token_outputs) = api.retrieve_token_outputs(m, true, false, id)?;
			display::token_outputs(
				&g_args.account,
				res.height,
				validated,
				token_outputs,
				dark_scheme,
			)?;
			// should only be one here, but just in case
			for tx in token_txs {
				display::token_payment_proof(&tx)?;
			}
		}

		Ok(())
	})?;
	Ok(())
}

/// Post
#[derive(Clone)]
pub struct PostArgs {
	pub input_file: Option<String>,
	pub input_slatepack_message: Option<String>,
	pub fluff: bool,
}

pub fn post<L, C, K>(
	owner_api: &mut Owner<L, C, K>,
	keychain_mask: Option<&SecretKey>,
	args: PostArgs,
) -> Result<(), Error>
where
	L: WalletLCProvider<'static, C, K> + 'static,
	C: NodeClient + 'static,
	K: keychain::Keychain + 'static,
{
	let (slate, _ret_address) = parse_slatepack(
		owner_api,
		keychain_mask,
		args.input_file,
		args.input_slatepack_message,
	)?;

	let fluff = args.fluff;
	controller::owner_single_use(None, keychain_mask, Some(owner_api), |api, m| {
		api.post_tx(m, &slate, fluff)?;
		info!("Posted transaction");
		return Ok(());
	})?;
	Ok(())
}

/// Repost
pub struct RepostArgs {
	pub id: u32,
	pub dump_file: Option<String>,
	pub fluff: bool,
}

pub fn repost<L, C, K>(
	owner_api: &mut Owner<L, C, K>,
	keychain_mask: Option<&SecretKey>,
	args: RepostArgs,
) -> Result<(), Error>
where
	L: WalletLCProvider<'static, C, K> + 'static,
	C: NodeClient + 'static,
	K: keychain::Keychain + 'static,
{
	controller::owner_single_use(None, keychain_mask, Some(owner_api), |api, m| {
		let stored_tx_slate = match api.get_stored_tx(m, Some(args.id), None)? {
			None => {
				error!(
					"Transaction with id {} does not have transaction data. Not reposting.",
					args.id
				);
				return Ok(());
			}
			Some(s) => s,
		};
		let (_, txs) = api.retrieve_txs(m, true, Some(args.id), None)?;
<<<<<<< HEAD
		let mut stored_tx = None;
		if txs.len() > 0 {
			stored_tx = api.get_stored_tx(m, txs[0].tx_slate_id.unwrap())?;
			if stored_tx.is_none() {
				error!(
					"Transaction with id {} does not have transaction data. Not reposting.",
					args.id
				);
				return Ok(());
			}
		}

		let (_, token_txs) = api.retrieve_token_txs(m, true, Some(args.id), None)?;
		if token_txs.len() > 0 {
			stored_tx = api.get_stored_tx(m, token_txs[0].tx_slate_id.unwrap())?;
			if stored_tx.is_none() {
				error!(
					"Transaction with id {} does not have transaction data. Not reposting.",
					args.id
				);
				return Ok(());
			}
		}

=======
>>>>>>> 0fb67706
		match args.dump_file {
			None => {
				if txs.len() > 0 && txs[0].confirmed {
					error!(
						"Transaction with id {} is confirmed. Not reposting.",
						args.id
					);
					return Ok(());
				}
				if token_txs.len() > 0 && token_txs[0].confirmed {
					error!(
						"Transaction with id {} is confirmed. Not reposting.",
						args.id
					);
					return Ok(());
				}
				if libwallet::sig_is_blank(
					&stored_tx_slate.tx.as_ref().unwrap().kernels()[0].excess_sig,
				) {
					error!("Transaction at {} has not been finalized.", args.id);
					return Ok(());
				}

				match api.post_tx(m, &stored_tx_slate, args.fluff) {
					Ok(_) => info!("Reposted transaction at {}", args.id),
					Err(e) => error!("Could not repost transaction at {}. Reason: {}", args.id, e),
				}
				return Ok(());
			}
			Some(f) => {
				let mut tx_file = File::create(f.clone())?;
				tx_file.write_all(
					json::to_string(&stored_tx_slate.tx.unwrap())
						.unwrap()
						.as_bytes(),
				)?;
				tx_file.sync_all()?;
				info!("Dumped transaction data for tx {} to {}", args.id, f);
				return Ok(());
			}
		}
	})?;
	Ok(())
}

/// Cancel
pub struct CancelArgs {
	pub tx_id: Option<u32>,
	pub tx_slate_id: Option<Uuid>,
	pub tx_id_string: String,
}

pub fn cancel<L, C, K>(
	owner_api: &mut Owner<L, C, K>,
	keychain_mask: Option<&SecretKey>,
	args: CancelArgs,
) -> Result<(), Error>
where
	L: WalletLCProvider<'static, C, K> + 'static,
	C: NodeClient + 'static,
	K: keychain::Keychain + 'static,
{
	controller::owner_single_use(None, keychain_mask, Some(owner_api), |api, m| {
		let result = api.cancel_tx(m, args.tx_id, args.tx_slate_id);
		match result {
			Ok(_) => {
				info!("Transaction {} Cancelled", args.tx_id_string);
				Ok(())
			}
			Err(e) => {
				error!("TX Cancellation failed: {}", e);
				Err(e)
			}
		}
	})?;
	Ok(())
}

/// wallet check
pub struct CheckArgs {
	pub delete_unconfirmed: bool,
	pub start_height: Option<u64>,
	pub backwards_from_tip: Option<u64>,
}

pub fn scan<L, C, K>(
	owner_api: &mut Owner<L, C, K>,
	keychain_mask: Option<&SecretKey>,
	args: CheckArgs,
) -> Result<(), Error>
where
	L: WalletLCProvider<'static, C, K> + 'static,
	C: NodeClient + 'static,
	K: keychain::Keychain + 'static,
{
	controller::owner_single_use(None, keychain_mask, Some(owner_api), |api, m| {
		let tip_height = api.node_height(m)?.height;
		let start_height = match args.backwards_from_tip {
			Some(b) => tip_height.saturating_sub(b),
			None => match args.start_height {
				Some(s) => s,
				None => 1,
			},
		};
		warn!("Starting output scan from height {} ...", start_height);
		let result = api.scan(m, Some(start_height), args.delete_unconfirmed);
		match result {
			Ok(_) => {
				warn!("Wallet check complete",);
				Ok(())
			}
			Err(e) => {
				error!("Wallet check failed: {}", e);
				error!("Backtrace: {}", e.backtrace().unwrap());
				Err(e)
			}
		}
	})?;
	Ok(())
}

/// Payment Proof Address
pub fn address<L, C, K>(
	owner_api: &mut Owner<L, C, K>,
	g_args: &GlobalArgs,
	keychain_mask: Option<&SecretKey>,
) -> Result<(), Error>
where
	L: WalletLCProvider<'static, C, K> + 'static,
	C: NodeClient + 'static,
	K: keychain::Keychain + 'static,
{
	controller::owner_single_use(None, keychain_mask, Some(owner_api), |api, m| {
		// Just address at derivation index 0 for now
		let address = api.get_slatepack_address(m, 0)?;
		println!();
		println!("Address for account - {}", g_args.account);
		println!("-------------------------------------");
		println!("{}", address);
		println!();
		Ok(())
	})?;
	Ok(())
}

/// Proof Export Args
pub struct ProofExportArgs {
	pub output_file: String,
	pub id: Option<u32>,
	pub tx_slate_id: Option<Uuid>,
}

pub fn proof_export<L, C, K>(
	owner_api: &mut Owner<L, C, K>,
	keychain_mask: Option<&SecretKey>,
	args: ProofExportArgs,
) -> Result<(), Error>
where
	L: WalletLCProvider<'static, C, K> + 'static,
	C: NodeClient + 'static,
	K: keychain::Keychain + 'static,
{
	controller::owner_single_use(None, keychain_mask, Some(owner_api), |api, m| {
		let result = api.retrieve_payment_proof(m, true, args.id, args.tx_slate_id);
		match result {
			Ok(p) => {
				// actually export proof
				let mut proof_file = File::create(args.output_file.clone())?;
				proof_file.write_all(json::to_string_pretty(&p).unwrap().as_bytes())?;
				proof_file.sync_all()?;
				warn!("Payment proof exported to {}", args.output_file);
				Ok(())
			}
			Err(e) => {
				error!("Proof export failed: {}", e);
				Err(e)
			}
		}
	})?;
	Ok(())
}

/// Proof Verify Args
pub struct ProofVerifyArgs {
	pub input_file: String,
}

pub fn proof_verify<L, C, K>(
	owner_api: &mut Owner<L, C, K>,
	keychain_mask: Option<&SecretKey>,
	args: ProofVerifyArgs,
) -> Result<(), Error>
where
	L: WalletLCProvider<'static, C, K> + 'static,
	C: NodeClient + 'static,
	K: keychain::Keychain + 'static,
{
	controller::owner_single_use(None, keychain_mask, Some(owner_api), |api, m| {
		let mut proof_f = match File::open(&args.input_file) {
			Ok(p) => p,
			Err(e) => {
				let msg = format!("{}", e);
				error!(
					"Unable to open payment proof file at {}: {}",
					args.input_file, e
				);
				return Err(libwallet::ErrorKind::PaymentProofParsing(msg).into());
			}
		};
		let mut proof = String::new();
		proof_f.read_to_string(&mut proof)?;
		// read
		let proof: PaymentProof = match json::from_str(&proof) {
			Ok(p) => p,
			Err(e) => {
				let msg = format!("{}", e);
				error!("Unable to parse payment proof file: {}", e);
				return Err(libwallet::ErrorKind::PaymentProofParsing(msg).into());
			}
		};
		let result = api.verify_payment_proof(m, &proof);
		match result {
			Ok((iam_sender, iam_recipient)) => {
				println!("Payment proof's signatures are valid.");
				if iam_sender {
					println!("The proof's sender address belongs to this wallet.");
				}
				if iam_recipient {
					println!("The proof's recipient address belongs to this wallet.");
				}
				if !iam_recipient && !iam_sender {
					println!(
						"Neither the proof's sender nor recipient address belongs to this wallet."
					);
				}
				Ok(())
			}
			Err(e) => {
				error!("Proof not valid: {}", e);
				Err(e)
			}
		}
	})?;
	Ok(())
}<|MERGE_RESOLUTION|>--- conflicted
+++ resolved
@@ -351,14 +351,14 @@
 			};
 			match global::get_chain_type() {
 				global::ChainTypes::Mainnet => {
-					if cur_height < 80000 && !args.output_v4_slate {
+					if cur_height < 80640 && !args.output_v4_slate {
 						true
 					} else {
 						false
 					}
 				}
 				global::ChainTypes::Floonet => {
-					if cur_height < 180 && !args.output_v4_slate {
+					if cur_height < 864 && !args.output_v4_slate {
 						true
 					} else {
 						false
@@ -999,14 +999,14 @@
 		};
 		match global::get_chain_type() {
 			global::ChainTypes::Mainnet => {
-				if cur_height < 80000 && !&args.output_v4_slate {
+				if cur_height < 80640 && !&args.output_v4_slate {
 					true
 				} else {
 					false
 				}
 			}
 			global::ChainTypes::Floonet => {
-				if cur_height < 180 && !&args.output_v4_slate {
+				if cur_height < 864 && !&args.output_v4_slate {
 					true
 				} else {
 					false
@@ -1389,33 +1389,7 @@
 			Some(s) => s,
 		};
 		let (_, txs) = api.retrieve_txs(m, true, Some(args.id), None)?;
-<<<<<<< HEAD
-		let mut stored_tx = None;
-		if txs.len() > 0 {
-			stored_tx = api.get_stored_tx(m, txs[0].tx_slate_id.unwrap())?;
-			if stored_tx.is_none() {
-				error!(
-					"Transaction with id {} does not have transaction data. Not reposting.",
-					args.id
-				);
-				return Ok(());
-			}
-		}
-
 		let (_, token_txs) = api.retrieve_token_txs(m, true, Some(args.id), None)?;
-		if token_txs.len() > 0 {
-			stored_tx = api.get_stored_tx(m, token_txs[0].tx_slate_id.unwrap())?;
-			if stored_tx.is_none() {
-				error!(
-					"Transaction with id {} does not have transaction data. Not reposting.",
-					args.id
-				);
-				return Ok(());
-			}
-		}
-
-=======
->>>>>>> 0fb67706
 		match args.dump_file {
 			None => {
 				if txs.len() > 0 && txs[0].confirmed {

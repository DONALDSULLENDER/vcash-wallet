// Copyright 2019 The Grin Developers
// Licensed under the Apache License, Version 2.0 (the "License");
// you may not use this file except in compliance with the License.
// You may obtain a copy of the License at
//
//     http://www.apache.org/licenses/LICENSE-2.0
//
// Unless required by applicable law or agreed to in writing, software
// distributed under the License is distributed on an "AS IS" BASIS,
// WITHOUT WARRANTIES OR CONDITIONS OF ANY KIND, either express or implied.
// See the License for the specific language governing permissions and
// limitations under the License.

#[macro_use]
extern crate clap;

#[macro_use]
extern crate log;

extern crate vcash_wallet;

use grin_wallet_api::{ECDHPubkey, JsonId};
use grin_wallet_impls::test_framework::{self, LocalWalletClient, WalletProxy};

use clap::App;
use std::thread;
use std::time::Duration;

use grin_wallet_impls::DefaultLCProvider;
use grin_wallet_libwallet::{InitTxArgs, Slate, SlateVersion, VersionedSlate};
use grin_wallet_util::grin_keychain::ExtKeychain;
use serde_json;

use grin_wallet_util::grin_util::Mutex;
use std::path::PathBuf;
use std::sync::Arc;

#[macro_use]
mod common;
use common::{
	clean_output_dir, derive_ecdh_key, execute_command, execute_command_no_setup,
	initial_setup_wallet, instantiate_wallet, send_request, send_request_enc, setup,
	RetrieveSummaryInfoResp,
};

#[test]
fn owner_v3_lifecycle() -> Result<(), grin_wallet_controller::Error> {
	let test_dir = "target/test_output/owner_v3_lifecycle";
	setup(test_dir);

	let yml = load_yaml!("../src/bin/grin-wallet.yml");
	let app = App::from_yaml(yml);

	// Create a new proxy to simulate server and wallet responses
	let wallet_proxy_a: Arc<
		Mutex<
			WalletProxy<
				DefaultLCProvider<'static, LocalWalletClient, ExtKeychain>,
				LocalWalletClient,
				ExtKeychain,
			>,
		>,
	> = Arc::new(Mutex::new(WalletProxy::new(test_dir)));
	let (chain, wallet2, mask2_i) = {
		let mut wallet_proxy = wallet_proxy_a.lock();
		let chain = wallet_proxy.chain.clone();

		// Create wallet 2 manually, which will mine a bit and insert some
		// grins into the equation
		let client2 = LocalWalletClient::new("wallet2", wallet_proxy.tx.clone());
		let arg_vec = vec!["grin-wallet", "-p", "password", "init", "-h"];
		execute_command(&app, test_dir, "wallet2", &client2, arg_vec.clone())?;

		let config2 = initial_setup_wallet(test_dir, "wallet2");
		let wallet_config2 = config2.clone().members.unwrap().wallet;
		//config2.api_listen_port = 23415;
		let (wallet2, mask2_i) = instantiate_wallet(
			wallet_config2.clone(),
			client2.clone(),
			"password",
			"default",
		)?;
		wallet_proxy.add_wallet(
			"wallet2",
			client2.get_send_instance(),
			wallet2.clone(),
			mask2_i.clone(),
		);

		// start up the owner api with wallet created
		let arg_vec = vec!["grin-wallet", "owner_api", "-l", "43420", "--run_foreign"];
		// should create new wallet file
		let client1 = LocalWalletClient::new("wallet1", wallet_proxy.tx.clone());

		let p = wallet_proxy_a.clone();

		thread::spawn(move || {
			let yml = load_yaml!("../src/bin/grin-wallet.yml");
			let app = App::from_yaml(yml);
			execute_command_no_setup(
				&app,
				test_dir,
				"wallet1",
				&client1,
				arg_vec.clone(),
				|wallet_inst| {
					let mut wallet_proxy = p.lock();
					wallet_proxy.add_wallet(
						"wallet1",
						client1.get_send_instance(),
						wallet_inst,
						None,
					);
				},
			)
			.unwrap();
		});
		(chain, wallet2, mask2_i)
	};
	// give a bit for wallet to init and populate proxy with wallet via callback in thread above
	thread::sleep(Duration::from_millis(500));
	let mask2 = (&mask2_i).as_ref();
	let wallet_proxy = wallet_proxy_a.clone();

	// Set the wallet proxy listener running
	thread::spawn(move || {
		let mut p = wallet_proxy.lock();
		if let Err(e) = p.run() {
			error!("Wallet Proxy error: {}", e);
		}
	});

	// mine into wallet 2 a bit
	let bh = 10u64;
	let _ =
		test_framework::award_blocks_to_wallet(&chain, wallet2.clone(), mask2, bh as usize, false);

	// We have an owner API with no wallet initialized. Init the secure API
	let sec_key_str = "e00dcc4a009e3427c6b1e1a550c538179d46f3827a13ed74c759c860761caf1e";
	let req = include_str!("data/v3_reqs/init_secure_api.req.json");
	let res = send_request(1, "http://127.0.0.1:43420/v3/owner", req)?;
	println!("RES 1: {:?}", res);

	assert!(res.is_ok());
	let value: ECDHPubkey = res.unwrap();
	let shared_key = derive_ecdh_key(sec_key_str, &value.ecdh_pubkey);

	// 2) get the top level directory, should default to ~/.grin/auto
	let req = include_str!("data/v3_reqs/get_top_level.req.json");
	let res = send_request_enc::<String>(
		&JsonId::StrId(String::from("1")),
		1,
		"http://127.0.0.1:43420/v3/owner",
		&req,
		&shared_key,
	)?;
	println!("RES 2: {:?}", res);
	assert!(res.is_ok());
	assert!(res.unwrap().contains("auto"));

	// 3) now set the top level directory to our test wallet dir
	let req = serde_json::json!({
		"jsonrpc": "2.0",
		"id": 1,
		"method": "set_top_level_directory",
		"params": {
			"dir": format!("{}/wallet1", test_dir)
		}
	});
	let res = send_request_enc::<String>(
		&JsonId::StrId(String::from("1")),
		1,
		"http://127.0.0.1:43420/v3/owner",
		&req.to_string(),
		&shared_key,
	)?;
	println!("RES 3: {:?}", res);
	assert!(res.is_ok());

	// 4) create a configuration file in top level directory
	let req = include_str!("data/v3_reqs/create_config.req.json");
	let res = send_request_enc::<String>(
		&JsonId::StrId(String::from("1")),
		1,
		"http://127.0.0.1:43420/v3/owner",
		&req,
		&shared_key,
	)?;
	println!("RES 4: {:?}", res);
	assert!(res.is_ok());
	let pb = PathBuf::from(format!("{}/wallet1/grin-wallet.toml", test_dir));
	assert!(pb.exists());

	// 5) Try and perform an operation without having a wallet open
	let req = include_str!("data/v3_reqs/retrieve_info.req.json");
	let res = send_request_enc::<String>(
		&JsonId::StrId(String::from("1")),
		1,
		"http://127.0.0.1:43420/v3/owner",
		&req,
		&shared_key,
	)?;
	println!("RES 5: {:?}", res);
	assert!(res.is_err());

	// 6) Create a wallet
	let req = include_str!("data/v3_reqs/create_wallet.req.json");
	let res = send_request_enc::<String>(
		&JsonId::StrId(String::from("1")),
		1,
		"http://127.0.0.1:43420/v3/owner",
		&req,
		&shared_key,
	)?;
	println!("RES 6: {:?}", res);
	assert!(res.is_ok());

	// 7) Try and create a wallet when one exists
	let req = include_str!("data/v3_reqs/create_wallet.req.json");
	let res = send_request_enc::<String>(
		&JsonId::StrId(String::from("1")),
		1,
		"http://127.0.0.1:43420/v3/owner",
		&req,
		&shared_key,
	)?;
	println!("RES 7: {:?}", res);
	assert!(res.is_err());

	// 8) Open the wallet
	let req = include_str!("data/v3_reqs/open_wallet.req.json");
	let res = send_request_enc::<String>(
		&JsonId::StrId(String::from("1")),
		1,
		"http://127.0.0.1:43420/v3/owner",
		&req,
		&shared_key,
	)?;
	println!("RES 8: {:?}", res);
	assert!(res.is_ok());
	let token = res.unwrap();

	// 9) Send a request with our new token
	let req = serde_json::json!({
		"jsonrpc": "2.0",
		"id": 1,
		"method": "retrieve_summary_info",
		"params": {
			"token": token,
			"refresh_from_node": true,
			"minimum_confirmations": 1
		}
	});

	let res = send_request_enc::<RetrieveSummaryInfoResp>(
		&JsonId::StrId(String::from("1")),
		1,
		"http://127.0.0.1:43420/v3/owner",
		&req.to_string(),
		&shared_key,
	)?;
	println!("RES 9: {:?}", res);
	assert!(res.is_ok());

	// 10) Send same request with no token (even though one is expected)
	let req = serde_json::json!({
		"jsonrpc": "2.0",
		"id": 1,
		"method": "retrieve_summary_info",
		"params": {
			"token": null,
			"refresh_from_node": true,
			"minimum_confirmations": 1
		}
	});

	let res = send_request_enc::<RetrieveSummaryInfoResp>(
		&JsonId::StrId(String::from("1")),
		1,
		"http://127.0.0.1:43420/v3/owner",
		&req.to_string(),
		&shared_key,
	)?;
	println!("RES 10: {:?}", res);
	assert!(res.is_err());

	// 11) Close the wallet
	let req = include_str!("data/v3_reqs/close_wallet.req.json");
	let res = send_request_enc::<String>(
		&JsonId::StrId(String::from("1")),
		1,
		"http://127.0.0.1:43420/v3/owner",
		&req,
		&shared_key,
	)?;
	println!("RES 11: {:?}", res);
	assert!(res.is_ok());

	// 12) Wallet is closed
	let req = serde_json::json!({
		"jsonrpc": "2.0",
		"id": 1,
		"method": "retrieve_summary_info",
		"params": {
			"token": token,
			"refresh_from_node": true,
			"minimum_confirmations": 1
		}
	});

	let res = send_request_enc::<RetrieveSummaryInfoResp>(
		&JsonId::StrId(String::from("1")),
		1,
		"http://127.0.0.1:43420/v3/owner",
		&req.to_string(),
		&shared_key,
	)?;
	println!("RES 12: {:?}", res);
	assert!(res.is_err());

	// 13) Open the wallet again
	let req = include_str!("data/v3_reqs/open_wallet.req.json");
	let res = send_request_enc::<String>(
		&JsonId::StrId(String::from("1")),
		1,
		"http://127.0.0.1:43420/v3/owner",
		&req,
		&shared_key,
	)?;
	println!("RES 13: {:?}", res);
	assert!(res.is_ok());
	let token = res.unwrap();

	// 14) Send a request with our new token
	let req = serde_json::json!({
		"jsonrpc": "2.0",
		"id": 1,
		"method": "retrieve_summary_info",
		"params": {
			"token": token,
			"refresh_from_node": true,
			"minimum_confirmations": 1
		}
	});
	let res = send_request_enc::<RetrieveSummaryInfoResp>(
		&JsonId::StrId(String::from("1")),
		1,
		"http://127.0.0.1:43420/v3/owner",
		&req.to_string(),
		&shared_key,
	)?;
	println!("RES 14: {:?}", res);
	assert!(res.is_ok());

	//15) Ask wallet 2 for some grins
	let req = serde_json::json!({
		"jsonrpc": "2.0",
		"id": 1,
		"method": "issue_invoice_tx",
		"params": {
			"token": token,
			"args": {
				"amount": "6000000000",
				"message": "geez a block of grins",
				"dest_acct_name": null,
				"target_slate_version": null
			}
		}
	});
	let res = send_request_enc::<VersionedSlate>(
		&JsonId::StrId(String::from("1")),
		1,
		"http://127.0.0.1:43420/v3/owner",
		&req.to_string(),
		&shared_key,
	)?;
	println!("RES 15: {:?}", res);
	assert!(res.is_ok());
	let mut slate: Slate = res.unwrap().into();

	// give this slate over to wallet 2 manually
	grin_wallet_controller::controller::owner_single_use(
		Some(wallet2.clone()),
		mask2,
		None,
		|api, m| {
			let args = InitTxArgs {
				src_acct_name: None,
				amount: slate.amount,
				minimum_confirmations: 1,
				max_outputs: 500,
				num_change_outputs: 1,
				selection_strategy_is_use_all: false,
				..Default::default()
			};
			let res = api.process_invoice_tx(m, &slate, args);
			assert!(res.is_ok());
			slate = res.unwrap();
			api.tx_lock_outputs(m, &slate, 0)?;

			Ok(())
		},
	)?;

	//16) Finalize the invoice tx (to foreign api)
	// (Tests that foreign API on same port also has its stored mask updated)
	let req = serde_json::json!({
		"jsonrpc": "2.0",
		"id": 1,
		"method": "finalize_invoice_tx",
		"params": {
<<<<<<< HEAD
			"slate": VersionedSlate::into_version(slate, SlateVersion::V3),
=======
			"slate": VersionedSlate::into_version(slate, SlateVersion::V3)?,
>>>>>>> c42d5ddc
		}
	});
	let res =
		send_request::<VersionedSlate>(1, "http://127.0.0.1:43420/v2/foreign", &req.to_string())?;
	println!("RES 16: {:?}", res);
	assert!(res.is_ok());

	//17) Change the password
	let req = include_str!("data/v3_reqs/close_wallet.req.json");
	let res = send_request_enc::<String>(
		&JsonId::StrId(String::from("1")),
		1,
		"http://127.0.0.1:43420/v3/owner",
		&req,
		&shared_key,
	)?;
	println!("RES 17: {:?}", res);
	assert!(res.is_ok());

	let req = include_str!("data/v3_reqs/change_password.req.json");
	let res = send_request_enc::<String>(
		&JsonId::StrId(String::from("1")),
		1,
		"http://127.0.0.1:43420/v3/owner",
		&req,
		&shared_key,
	)?;
	println!("RES 17a: {:?}", res);
	assert!(res.is_ok());

	// 18) trying to open with old password should fail
	let req = include_str!("data/v3_reqs/open_wallet.req.json");
	let res = send_request_enc::<String>(
		&JsonId::StrId(String::from("1")),
		1,
		"http://127.0.0.1:43420/v3/owner",
		&req,
		&shared_key,
	)?;
	println!("RES 18: {:?}", res);
	assert!(res.is_err());

	// 19) Open with new password
	let req = serde_json::json!({
		"jsonrpc": "2.0",
		"id": 1,
		"method": "open_wallet",
		"params": {
			"name": null,
			"password": "password"
		}
	});
	let res = send_request_enc::<String>(
		&JsonId::StrId(String::from("1")),
		1,
		"http://127.0.0.1:43420/v3/owner",
		&req.to_string(),
		&shared_key,
	)?;
	println!("RES 19: {:?}", res);
	assert!(res.is_ok());
	let token = res.unwrap();

	// 20) Send a request with new token with changed password, ensure balances are still there and
	// therefore seed is the same
	let req = serde_json::json!({
		"jsonrpc": "2.0",
		"id": 1,
		"method": "retrieve_summary_info",
		"params": {
			"token": token,
			"refresh_from_node": true,
			"minimum_confirmations": 1
		}
	});

	let res = send_request_enc::<RetrieveSummaryInfoResp>(
		&JsonId::StrId(String::from("1")),
		1,
		"http://127.0.0.1:43420/v3/owner",
		&req.to_string(),
		&shared_key,
	)?;
	println!("RES 20: {:?}", res);

	thread::sleep(Duration::from_millis(200));
	assert_eq!(res.unwrap().1.amount_awaiting_finalization, 6000000000);

	// 21) Start the automatic updater, let it run for a bit
	let req = serde_json::json!({
		"jsonrpc": "2.0",
		"id": 1,
		"method": "start_updater",
		"params": {
			"token": token,
			"frequency": 3000,
		}
	});

	let res = send_request_enc::<String>(
		&JsonId::StrId(String::from("1")),
		1,
		"http://127.0.0.1:43420/v3/owner",
		&req.to_string(),
		&shared_key,
	)?;
	assert!(res.is_ok());
	println!("RES 21: {:?}", res);
	thread::sleep(Duration::from_millis(5000));

	// 22) Retrieve some messages about updater status
	let req = serde_json::json!({
		"jsonrpc": "2.0",
		"id": 1,
		"method": "get_updater_messages",
		"params": {
			"count": 1000,
		}
	});

	let res = send_request_enc::<String>(
		&JsonId::StrId(String::from("1")),
		1,
		"http://127.0.0.1:43420/v3/owner",
		&req.to_string(),
		&shared_key,
	)?;
	assert!(res.is_ok());
	println!("RES 22: {:?}", res);

	// 23) Stop Updater
	let req = serde_json::json!({
		"jsonrpc": "2.0",
		"id": 1,
		"method": "stop_updater",
		"params": null
	});

	let res = send_request_enc::<String>(
		&JsonId::StrId(String::from("1")),
		1,
		"http://127.0.0.1:43420/v3/owner",
		&req.to_string(),
		&shared_key,
	)?;
	assert!(res.is_ok());
	println!("RES 23: {:?}", res);

	// 24) Delete the wallet (close first)
	let req = include_str!("data/v3_reqs/close_wallet.req.json");
	let res = send_request_enc::<String>(
		&JsonId::StrId(String::from("1")),
		1,
		"http://127.0.0.1:43420/v3/owner",
		&req,
		&shared_key,
	)?;
	assert!(res.is_ok());

	let req = include_str!("data/v3_reqs/delete_wallet.req.json");
	let res = send_request_enc::<String>(
		&JsonId::StrId(String::from("1")),
		1,
		"http://127.0.0.1:43420/v3/owner",
		&req,
		&shared_key,
	)?;
	println!("RES 24: {:?}", res);
	assert!(res.is_ok());

	// 25) Wallet should be gone
	let req = include_str!("data/v3_reqs/open_wallet.req.json");
	let res = send_request_enc::<String>(
		&JsonId::StrId(String::from("1")),
		1,
		"http://127.0.0.1:43420/v3/owner",
		&req,
		&shared_key,
	)?;
	println!("RES 25: {:?}", res);
	assert!(res.is_err());

	// 26) Try to create a wallet with an invalid mnemonic
	let req = include_str!("data/v3_reqs/create_wallet_invalid_mn.req.json");
	let res = send_request_enc::<String>(
		&JsonId::StrId(String::from("1")),
		1,
		"http://127.0.0.1:43420/v3/owner",
		&req,
		&shared_key,
	)?;
	println!("RES 26: {:?}", res);
	assert!(res.is_err());

	// 27) Try to create a wallet with an valid mnemonic
	let req = include_str!("data/v3_reqs/create_wallet_valid_mn.req.json");
	let res = send_request_enc::<String>(
		&JsonId::StrId(String::from("1")),
		1,
		"http://127.0.0.1:43420/v3/owner",
		&req,
		&shared_key,
	)?;
	println!("RES 27: {:?}", res);
	assert!(res.is_ok());

	clean_output_dir(test_dir);

	Ok(())
}<|MERGE_RESOLUTION|>--- conflicted
+++ resolved
@@ -409,11 +409,7 @@
 		"id": 1,
 		"method": "finalize_invoice_tx",
 		"params": {
-<<<<<<< HEAD
-			"slate": VersionedSlate::into_version(slate, SlateVersion::V3),
-=======
 			"slate": VersionedSlate::into_version(slate, SlateVersion::V3)?,
->>>>>>> c42d5ddc
 		}
 	});
 	let res =

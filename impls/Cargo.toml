[package]
name = "grin_wallet_impls"
<<<<<<< HEAD
version = "3.0.2"
=======
version = "4.0.0-alpha.1"
>>>>>>> c42d5ddc
authors = ["Grin Developers <mimblewimble@lists.launchpad.net>"]
description = "Concrete types derived from libwallet traits"
license = "Apache-2.0"
repository = "https://github.com/mimblewimble/grin-wallet"
keywords = [ "crypto", "grin", "mimblewimble" ]
exclude = ["**/*.grin", "**/*.grin2"]
edition = "2018"

[dependencies]
blake2-rfc = "0.2"
failure = "0.1"
failure_derive = "0.1"
futures = "0.3"
rand = "0.5"
serde = "1"
serde_derive = "1"
serde_json = "1"
log = "0.4"
ring = "0.16"
tokio = { version = "0.2", features = ["full"] }
uuid = { version = "0.7", features = ["serde", "v4"] }
chrono = { version = "0.4.4", features = ["serde"] }
crossbeam-utils = "0.7"

#http client (copied from grin)
http = "0.1.5"
hyper-rustls = "0.19"
hyper-timeout = "0.3"

#Socks/Tor
byteorder = "1"
hyper = "0.13"
hyper-socks2 = "0.4"
ed25519-dalek = "1.0.0-pre.1"
data-encoding = "2"
regex = "1.3"
timer = "0.2"
sysinfo = "0.9"

<<<<<<< HEAD
grin_wallet_util = { path = "../util", version = "3.0.2" }
grin_wallet_config = { path = "../config", version = "3.0.2" }
grin_wallet_libwallet = { path = "../libwallet", version = "3.0.2" }
=======
grin_wallet_util = { path = "../util", version = "4.0.0-alpha.1" }
grin_wallet_config = { path = "../config", version = "4.0.0-alpha.1" }
grin_wallet_libwallet = { path = "../libwallet", version = "4.0.0-alpha.1" }
>>>>>>> c42d5ddc
<|MERGE_RESOLUTION|>--- conflicted
+++ resolved
@@ -1,10 +1,6 @@
 [package]
 name = "grin_wallet_impls"
-<<<<<<< HEAD
-version = "3.0.2"
-=======
 version = "4.0.0-alpha.1"
->>>>>>> c42d5ddc
 authors = ["Grin Developers <mimblewimble@lists.launchpad.net>"]
 description = "Concrete types derived from libwallet traits"
 license = "Apache-2.0"
@@ -44,12 +40,6 @@
 timer = "0.2"
 sysinfo = "0.9"
 
-<<<<<<< HEAD
-grin_wallet_util = { path = "../util", version = "3.0.2" }
-grin_wallet_config = { path = "../config", version = "3.0.2" }
-grin_wallet_libwallet = { path = "../libwallet", version = "3.0.2" }
-=======
 grin_wallet_util = { path = "../util", version = "4.0.0-alpha.1" }
 grin_wallet_config = { path = "../config", version = "4.0.0-alpha.1" }
-grin_wallet_libwallet = { path = "../libwallet", version = "4.0.0-alpha.1" }
->>>>>>> c42d5ddc
+grin_wallet_libwallet = { path = "../libwallet", version = "4.0.0-alpha.1" }
// Copyright 2019 The Grin Developers
//
// Licensed under the Apache License, Version 2.0 (the "License");
// you may not use this file except in compliance with the License.
// You may obtain a copy of the License at
//
//     http://www.apache.org/licenses/LICENSE-2.0
//
// Unless required by applicable law or agreed to in writing, software
// distributed under the License is distributed on an "AS IS" BASIS,
// WITHOUT WARRANTIES OR CONDITIONS OF ANY KIND, either express or implied.
// See the License for the specific language governing permissions and
// limitations under the License.

use std::cell::RefCell;
use std::{fs, path};

// for writing stored transaction files
use std::fs::File;
use std::io::{Read, Write};
use std::marker::PhantomData;
use std::path::Path;

use uuid::Uuid;

use crate::blake2::blake2b::{Blake2b, Blake2bResult};

use crate::keychain::{ChildNumber, ExtKeychain, Identifier, Keychain, SwitchCommitmentType};
use crate::store::{self, option_to_not_found, to_key, to_key_u64};

use crate::core::core::Transaction;
use crate::core::ser;
use crate::libwallet::{
	AcctPathMapping, Context, Error, ErrorKind, NodeClient, OutputData, ScannedBlockInfo,
	TxLogEntry, WalletBackend, WalletInitStatus, WalletOutputBatch,
};
use crate::libwallet::{TokenOutputData, TokenTxLogEntry};
use crate::util::secp::constants::SECRET_KEY_SIZE;
use crate::util::secp::key::SecretKey;
use crate::util::{self, secp, ToHex};

use rand::rngs::mock::StepRng;
use rand::thread_rng;

pub const DB_DIR: &str = "db";
pub const TX_SAVE_DIR: &str = "saved_txs";

const OUTPUT_PREFIX: u8 = b'o';
const DERIV_PREFIX: u8 = b'd';
const CONFIRMED_HEIGHT_PREFIX: u8 = b'c';
const PRIVATE_TX_CONTEXT_PREFIX: u8 = b'p';
const TX_LOG_ENTRY_PREFIX: u8 = b't';
const TX_LOG_ID_PREFIX: u8 = b'i';
const ACCOUNT_PATH_MAPPING_PREFIX: u8 = b'a';
const LAST_SCANNED_BLOCK: u8 = b'l';
const LAST_SCANNED_KEY: &str = "LAST_SCANNED_KEY";
const WALLET_INIT_STATUS: u8 = b'w';
const WALLET_INIT_STATUS_KEY: &str = "WALLET_INIT_STATUS";
const TOKEN_OUTPUT_PREFIX: u8 = b'T';
const TOKEN_TX_LOG_ENTRY_PREFIX: u8 = b'L';

/// test to see if database files exist in the current directory. If so,
/// use a DB backend for all operations
pub fn wallet_db_exists(data_file_dir: &str) -> bool {
	let db_path = path::Path::new(data_file_dir).join(DB_DIR);
	db_path.exists()
}

/// Helper to derive XOR keys for storing private transaction keys in the DB
/// (blind_xor_key, nonce_xor_key)
fn private_ctx_xor_keys<K>(
	keychain: &K,
	slate_id: &[u8],
) -> Result<([u8; SECRET_KEY_SIZE], [u8; SECRET_KEY_SIZE]), Error>
where
	K: Keychain,
{
	let root_key = keychain.derive_key(0, &K::root_key_id(), SwitchCommitmentType::Regular)?;

	// derive XOR values for storing secret values in DB
	// h(root_key|slate_id|"blind")
	let mut hasher = Blake2b::new(SECRET_KEY_SIZE);
	hasher.update(&root_key.0[..]);
	hasher.update(&slate_id[..]);
	hasher.update(&b"blind"[..]);
	let blind_xor_key = hasher.finalize();
	let mut ret_blind = [0; SECRET_KEY_SIZE];
	ret_blind.copy_from_slice(&blind_xor_key.as_bytes()[0..SECRET_KEY_SIZE]);

	// h(root_key|slate_id|"nonce")
	let mut hasher = Blake2b::new(SECRET_KEY_SIZE);
	hasher.update(&root_key.0[..]);
	hasher.update(&slate_id[..]);
	hasher.update(&b"nonce"[..]);
	let nonce_xor_key = hasher.finalize();
	let mut ret_nonce = [0; SECRET_KEY_SIZE];
	ret_nonce.copy_from_slice(&nonce_xor_key.as_bytes()[0..SECRET_KEY_SIZE]);

	Ok((ret_blind, ret_nonce))
}

pub struct LMDBBackend<'ck, C, K>
where
	C: NodeClient + 'ck,
	K: Keychain + 'ck,
{
	db: store::Store,
	data_file_dir: String,
	/// Keychain
	pub keychain: Option<K>,
	/// Check value for XORed keychain seed
	pub master_checksum: Box<Option<Blake2bResult>>,
	/// Parent path to use by default for output operations
	parent_key_id: Identifier,
	/// wallet to node client
	w2n_client: C,
	///phantom
	_phantom: &'ck PhantomData<C>,
}

impl<'ck, C, K> LMDBBackend<'ck, C, K>
where
	C: NodeClient + 'ck,
	K: Keychain + 'ck,
{
	pub fn new(data_file_dir: &str, n_client: C) -> Result<Self, Error> {
		let db_path = path::Path::new(data_file_dir).join(DB_DIR);
		fs::create_dir_all(&db_path).expect("Couldn't create wallet backend directory!");

		let stored_tx_path = path::Path::new(data_file_dir).join(TX_SAVE_DIR);
		fs::create_dir_all(&stored_tx_path)
			.expect("Couldn't create wallet backend tx storage directory!");

		let store = store::Store::new(db_path.to_str().unwrap(), None, Some(DB_DIR), None)?;

		// Make sure default wallet derivation path always exists
		// as well as path (so it can be retrieved by batches to know where to store
		// completed transactions, for reference
		let default_account = AcctPathMapping {
			label: "default".to_owned(),
			path: LMDBBackend::<C, K>::default_path(),
		};
		let acct_key = to_key(
			ACCOUNT_PATH_MAPPING_PREFIX,
			&mut default_account.label.as_bytes().to_vec(),
		);

		{
			let batch = store.batch()?;
			batch.put_ser(&acct_key, &default_account)?;
			batch.commit()?;
		}

		let res = LMDBBackend {
			db: store,
			data_file_dir: data_file_dir.to_owned(),
			keychain: None,
			master_checksum: Box::new(None),
			parent_key_id: LMDBBackend::<C, K>::default_path(),
			w2n_client: n_client,
			_phantom: &PhantomData,
		};
		Ok(res)
	}

	fn default_path() -> Identifier {
		// return the default parent wallet path, corresponding to the default account
		// in the BIP32 spec. Parent is account 0 at level 2, child output identifiers
		// are all at level 3
		ExtKeychain::derive_key_id(2, 0, 0, 0, 0)
	}

	/// Just test to see if database files exist in the current directory. If
	/// so, use a DB backend for all operations
	pub fn exists(data_file_dir: &str) -> bool {
		let db_path = path::Path::new(data_file_dir).join(DB_DIR);
		db_path.exists()
	}
}

impl<'ck, C, K> WalletBackend<'ck, C, K> for LMDBBackend<'ck, C, K>
where
	C: NodeClient + 'ck,
	K: Keychain + 'ck,
{
	/// Set the keychain, which should already have been opened
	fn set_keychain(
		&mut self,
		mut k: Box<K>,
		mask: bool,
		use_test_rng: bool,
	) -> Result<Option<SecretKey>, Error> {
		// store hash of master key, so it can be verified later after unmasking
		let root_key = k.derive_key(0, &K::root_key_id(), SwitchCommitmentType::Regular)?;
		let mut hasher = Blake2b::new(SECRET_KEY_SIZE);
		hasher.update(&root_key.0[..]);
		self.master_checksum = Box::new(Some(hasher.finalize()));

		let mask_value = {
			match mask {
				true => {
					// Random value that must be XORed against the stored wallet seed
					// before it is used
					let mask_value = match use_test_rng {
						true => {
							let mut test_rng = StepRng::new(1_234_567_890_u64, 1);
							secp::key::SecretKey::new(&k.secp(), &mut test_rng)
						}
						false => secp::key::SecretKey::new(&k.secp(), &mut thread_rng()),
					};
					k.mask_master_key(&mask_value)?;
					Some(mask_value)
				}
				false => None,
			}
		};

		self.keychain = Some(*k);
		Ok(mask_value)
	}

	/// Close wallet
	fn close(&mut self) -> Result<(), Error> {
		self.keychain = None;
		Ok(())
	}

	/// Return the keychain being used, cloned with XORed token value
	/// for temporary use
	fn keychain(&self, mask: Option<&SecretKey>) -> Result<K, Error> {
		match self.keychain.as_ref() {
			Some(k) => {
				let mut k_masked = k.clone();
				if let Some(m) = mask {
					k_masked.mask_master_key(m)?;
				}
				// Check if master seed is what is expected (especially if it's been xored)
				let root_key =
					k_masked.derive_key(0, &K::root_key_id(), SwitchCommitmentType::Regular)?;
				let mut hasher = Blake2b::new(SECRET_KEY_SIZE);
				hasher.update(&root_key.0[..]);
				if *self.master_checksum != Some(hasher.finalize()) {
					error!("Supplied keychain mask is invalid");
					return Err(ErrorKind::InvalidKeychainMask.into());
				}
				Ok(k_masked)
			}
			None => Err(ErrorKind::KeychainDoesntExist.into()),
		}
	}

	/// Return the node client being used
	fn w2n_client(&mut self) -> &mut C {
		&mut self.w2n_client
	}

	/// return the version of the commit for caching
	fn calc_commit_for_cache(
		&mut self,
		keychain_mask: Option<&SecretKey>,
		amount: u64,
		id: &Identifier,
	) -> Result<Option<String>, Error> {
		//TODO: Check if this is really necessary, it's the only thing
		//preventing removing the need for config in the wallet backend
		/*if self.config.no_commit_cache == Some(true) {
			Ok(None)
		} else {*/
		Ok(Some(
			self.keychain(keychain_mask)?
				.commit(amount, &id, SwitchCommitmentType::Regular)?
				.0
				.to_vec()
				.to_hex(), // TODO: proper support for different switch commitment schemes
		))
		/*}*/
	}

	/// Set parent path by account name
	fn set_parent_key_id_by_name(&mut self, label: &str) -> Result<(), Error> {
		let label = label.to_owned();
		let res = self.acct_path_iter().find(|l| l.label == label);
		if let Some(a) = res {
			self.set_parent_key_id(a.path);
			Ok(())
		} else {
			Err(ErrorKind::UnknownAccountLabel(label).into())
		}
	}

	/// set parent path
	fn set_parent_key_id(&mut self, id: Identifier) {
		self.parent_key_id = id;
	}

	fn parent_key_id(&mut self) -> Identifier {
		self.parent_key_id.clone()
	}

	fn get(&self, id: &Identifier, mmr_index: &Option<u64>) -> Result<OutputData, Error> {
		let key = match mmr_index {
			Some(i) => to_key_u64(OUTPUT_PREFIX, &mut id.to_bytes().to_vec(), *i),
			None => to_key(OUTPUT_PREFIX, &mut id.to_bytes().to_vec()),
		};
		option_to_not_found(self.db.get_ser(&key), || format!("Key Id: {}", id))
			.map_err(|e| e.into())
	}

	fn get_token(
		&self,
		id: &Identifier,
		mmr_index: &Option<u64>,
	) -> Result<TokenOutputData, Error> {
		let key = match mmr_index {
			Some(i) => to_key_u64(TOKEN_OUTPUT_PREFIX, &mut id.to_bytes().to_vec(), *i),
			None => to_key(TOKEN_OUTPUT_PREFIX, &mut id.to_bytes().to_vec()),
		};
		option_to_not_found(self.db.get_ser(&key), || format!("Key Id: {}", id))
			.map_err(|e| e.into())
	}

	fn iter<'a>(&'a self) -> Box<dyn Iterator<Item = OutputData> + 'a> {
		Box::new(self.db.iter(&[OUTPUT_PREFIX]).unwrap().map(|o| o.1))
	}

	fn token_iter<'a>(&'a self) -> Box<dyn Iterator<Item = TokenOutputData> + 'a> {
		Box::new(self.db.iter(&[TOKEN_OUTPUT_PREFIX]).unwrap().map(|o| o.1))
	}

	fn get_tx_log_entry(&self, u: &Uuid) -> Result<Option<TxLogEntry>, Error> {
		let key = to_key(TX_LOG_ENTRY_PREFIX, &mut u.as_bytes().to_vec());
		self.db.get_ser(&key).map_err(|e| e.into())
	}

	fn tx_log_iter<'a>(&'a self) -> Box<dyn Iterator<Item = TxLogEntry> + 'a> {
		Box::new(self.db.iter(&[TX_LOG_ENTRY_PREFIX]).unwrap().map(|o| o.1))
	}

	fn get_token_tx_log_entry(&self, u: &Uuid) -> Result<Option<TokenTxLogEntry>, Error> {
		let key = to_key(TOKEN_TX_LOG_ENTRY_PREFIX, &mut u.as_bytes().to_vec());
		self.db.get_ser(&key).map_err(|e| e.into())
	}

	fn token_tx_log_iter<'a>(&'a self) -> Box<dyn Iterator<Item = TokenTxLogEntry> + 'a> {
		Box::new(
			self.db
				.iter(&[TOKEN_TX_LOG_ENTRY_PREFIX])
				.unwrap()
				.map(|o| o.1),
		)
	}

	fn get_private_context(
		&mut self,
		keychain_mask: Option<&SecretKey>,
		slate_id: &[u8],
	) -> Result<Context, Error> {
		let ctx_key = to_key_u64(PRIVATE_TX_CONTEXT_PREFIX, &mut slate_id.to_vec(), 0);
		let (blind_xor_key, nonce_xor_key) =
			private_ctx_xor_keys(&self.keychain(keychain_mask)?, slate_id)?;

		let mut ctx: Context = option_to_not_found(self.db.get_ser(&ctx_key), || {
			format!("Slate id: {:x?}", slate_id.to_vec())
		})?;

		for i in 0..SECRET_KEY_SIZE {
			ctx.sec_key.0[i] ^= blind_xor_key[i];
			ctx.sec_nonce.0[i] ^= nonce_xor_key[i];
		}

		Ok(ctx)
	}

	fn acct_path_iter<'a>(&'a self) -> Box<dyn Iterator<Item = AcctPathMapping> + 'a> {
		Box::new(
			self.db
				.iter(&[ACCOUNT_PATH_MAPPING_PREFIX])
				.unwrap()
				.map(|o| o.1),
		)
	}

	fn get_acct_path(&self, label: String) -> Result<Option<AcctPathMapping>, Error> {
		let acct_key = to_key(ACCOUNT_PATH_MAPPING_PREFIX, &mut label.as_bytes().to_vec());
		self.db.get_ser(&acct_key).map_err(|e| e.into())
	}

	fn store_tx(&self, uuid: &str, tx: &Transaction) -> Result<(), Error> {
		let filename = format!("{}.vcashtx", uuid);
		let path = path::Path::new(&self.data_file_dir)
			.join(TX_SAVE_DIR)
			.join(filename);
		let path_buf = Path::new(&path).to_path_buf();
		let mut stored_tx = File::create(path_buf)?;
<<<<<<< HEAD
		let tx_hex = util::to_hex(ser::ser_vec(tx, ser::ProtocolVersion(2)).unwrap());
=======
		let tx_hex = ser::ser_vec(tx, ser::ProtocolVersion(1)).unwrap().to_hex();
>>>>>>> 5e20f5f0
		stored_tx.write_all(&tx_hex.as_bytes())?;
		stored_tx.sync_all()?;
		Ok(())
	}

	fn get_stored_tx(&self, uuid: &str) -> Result<Option<Transaction>, Error> {
		let filename = format!("{}.grintx", uuid);
		let path = path::Path::new(&self.data_file_dir)
			.join(TX_SAVE_DIR)
			.join(filename);
		let tx_file = Path::new(&path).to_path_buf();
		let mut tx_f = File::open(tx_file)?;
		let mut content = String::new();
		tx_f.read_to_string(&mut content)?;
		let tx_bin = util::from_hex(&content).unwrap();
		let tx_ret = ser::deserialize::<Transaction>(&mut &tx_bin[..], ser::ProtocolVersion(1));
		if tx_ret.is_ok() {
			return Ok(Some(tx_ret.unwrap()));
		}
		Ok(Some(
			ser::deserialize::<Transaction>(&mut &tx_bin[..], ser::ProtocolVersion(2)).unwrap(),
		))
	}

	fn get_stored_token_tx(&self, entry: &TokenTxLogEntry) -> Result<Option<Transaction>, Error> {
		let filename = match entry.stored_tx.clone() {
			Some(f) => f,
			None => return Ok(None),
		};
		let path = path::Path::new(&self.data_file_dir)
			.join(TX_SAVE_DIR)
			.join(filename);
		let tx_file = Path::new(&path).to_path_buf();
		let mut tx_f = File::open(tx_file)?;
		let mut content = String::new();
		tx_f.read_to_string(&mut content)?;
		let tx_bin = util::from_hex(&content).unwrap();
		let tx_ret = ser::deserialize::<Transaction>(&mut &tx_bin[..], ser::ProtocolVersion(1));
		if tx_ret.is_ok() {
			return Ok(Some(tx_ret.unwrap()));
		}
		Ok(Some(
<<<<<<< HEAD
			ser::deserialize::<Transaction>(&mut &tx_bin[..], ser::ProtocolVersion(2)).unwrap(),
=======
			ser::deserialize(&mut &tx_bin[..], ser::ProtocolVersion(1)).unwrap(),
>>>>>>> 5e20f5f0
		))
	}

	fn batch<'a>(
		&'a mut self,
		keychain_mask: Option<&SecretKey>,
	) -> Result<Box<dyn WalletOutputBatch<K> + 'a>, Error> {
		Ok(Box::new(Batch {
			_store: self,
			db: RefCell::new(Some(self.db.batch()?)),
			keychain: Some(self.keychain(keychain_mask)?),
		}))
	}

	fn batch_no_mask<'a>(&'a mut self) -> Result<Box<dyn WalletOutputBatch<K> + 'a>, Error> {
		Ok(Box::new(Batch {
			_store: self,
			db: RefCell::new(Some(self.db.batch()?)),
			keychain: None,
		}))
	}

	fn current_child_index<'a>(&mut self, parent_key_id: &Identifier) -> Result<u32, Error> {
		let index = {
			let batch = self.db.batch()?;
			let deriv_key = to_key(DERIV_PREFIX, &mut parent_key_id.to_bytes().to_vec());
			match batch.get_ser(&deriv_key)? {
				Some(idx) => idx,
				None => 0,
			}
		};
		Ok(index)
	}

	fn next_child<'a>(&mut self, keychain_mask: Option<&SecretKey>) -> Result<Identifier, Error> {
		let parent_key_id = self.parent_key_id.clone();
		let mut deriv_idx = {
			let batch = self.db.batch()?;
			let deriv_key = to_key(DERIV_PREFIX, &mut self.parent_key_id.to_bytes().to_vec());
			match batch.get_ser(&deriv_key)? {
				Some(idx) => idx,
				None => 0,
			}
		};
		let mut return_path = self.parent_key_id.to_path();
		return_path.depth += 1;
		return_path.path[return_path.depth as usize - 1] = ChildNumber::from(deriv_idx);
		deriv_idx += 1;
		let mut batch = self.batch(keychain_mask)?;
		batch.save_child_index(&parent_key_id, deriv_idx)?;
		batch.commit()?;
		Ok(Identifier::from_path(&return_path))
	}

	fn last_confirmed_height<'a>(&mut self) -> Result<u64, Error> {
		let batch = self.db.batch()?;
		let height_key = to_key(
			CONFIRMED_HEIGHT_PREFIX,
			&mut self.parent_key_id.to_bytes().to_vec(),
		);
		let last_confirmed_height = match batch.get_ser(&height_key)? {
			Some(h) => h,
			None => 0,
		};
		Ok(last_confirmed_height)
	}

	fn last_scanned_block<'a>(&mut self) -> Result<ScannedBlockInfo, Error> {
		let batch = self.db.batch()?;
		let scanned_block_key = to_key(
			LAST_SCANNED_BLOCK,
			&mut LAST_SCANNED_KEY.as_bytes().to_vec(),
		);
		let last_scanned_block = match batch.get_ser(&scanned_block_key)? {
			Some(b) => b,
			None => ScannedBlockInfo {
				height: 0,
				hash: "".to_owned(),
				start_pmmr_index: 0,
				last_pmmr_index: 0,
			},
		};
		Ok(last_scanned_block)
	}

	fn init_status<'a>(&mut self) -> Result<WalletInitStatus, Error> {
		let batch = self.db.batch()?;
		let init_status_key = to_key(
			WALLET_INIT_STATUS,
			&mut WALLET_INIT_STATUS_KEY.as_bytes().to_vec(),
		);
		let status = match batch.get_ser(&init_status_key)? {
			Some(s) => s,
			None => WalletInitStatus::InitComplete,
		};
		Ok(status)
	}
}

/// An atomic batch in which all changes can be committed all at once or
/// discarded on error.
pub struct Batch<'a, C, K>
where
	C: NodeClient,
	K: Keychain,
{
	_store: &'a LMDBBackend<'a, C, K>,
	db: RefCell<Option<store::Batch<'a>>>,
	/// Keychain
	keychain: Option<K>,
}

#[allow(missing_docs)]
impl<'a, C, K> WalletOutputBatch<K> for Batch<'a, C, K>
where
	C: NodeClient,
	K: Keychain,
{
	fn keychain(&mut self) -> &mut K {
		self.keychain.as_mut().unwrap()
	}

	fn save(&mut self, out: OutputData) -> Result<(), Error> {
		// Save the output data to the db.
		{
			let key = match out.mmr_index {
				Some(i) => to_key_u64(OUTPUT_PREFIX, &mut out.key_id.to_bytes().to_vec(), i),
				None => to_key(OUTPUT_PREFIX, &mut out.key_id.to_bytes().to_vec()),
			};
			self.db.borrow().as_ref().unwrap().put_ser(&key, &out)?;
		}

		Ok(())
	}

	fn save_token(&mut self, out: TokenOutputData) -> Result<(), Error> {
		// Save the output data to the db.
		{
			let key = match out.mmr_index {
				Some(i) => to_key_u64(TOKEN_OUTPUT_PREFIX, &mut out.key_id.to_bytes().to_vec(), i),
				None => to_key(TOKEN_OUTPUT_PREFIX, &mut out.key_id.to_bytes().to_vec()),
			};
			self.db.borrow().as_ref().unwrap().put_ser(&key, &out)?;
		}

		Ok(())
	}

	fn get(&self, id: &Identifier, mmr_index: &Option<u64>) -> Result<OutputData, Error> {
		let key = match mmr_index {
			Some(i) => to_key_u64(OUTPUT_PREFIX, &mut id.to_bytes().to_vec(), *i),
			None => to_key(OUTPUT_PREFIX, &mut id.to_bytes().to_vec()),
		};
		option_to_not_found(self.db.borrow().as_ref().unwrap().get_ser(&key), || {
			format!("Key ID: {}", id)
		})
		.map_err(|e| e.into())
	}

	fn get_token(
		&self,
		id: &Identifier,
		mmr_index: &Option<u64>,
	) -> Result<TokenOutputData, Error> {
		let key = match mmr_index {
			Some(i) => to_key_u64(TOKEN_OUTPUT_PREFIX, &mut id.to_bytes().to_vec(), *i),
			None => to_key(TOKEN_OUTPUT_PREFIX, &mut id.to_bytes().to_vec()),
		};
		option_to_not_found(self.db.borrow().as_ref().unwrap().get_ser(&key), || {
			format!("Key ID: {}", id)
		})
		.map_err(|e| e.into())
	}

	fn iter(&self) -> Box<dyn Iterator<Item = OutputData>> {
		Box::new(
			self.db
				.borrow()
				.as_ref()
				.unwrap()
				.iter(&[OUTPUT_PREFIX])
				.unwrap()
				.map(|o| o.1),
		)
	}

	fn token_iter(&self) -> Box<dyn Iterator<Item = TokenOutputData>> {
		Box::new(
			self.db
				.borrow()
				.as_ref()
				.unwrap()
				.iter(&[TOKEN_OUTPUT_PREFIX])
				.unwrap()
				.map(|o| o.1),
		)
	}

	fn delete(&mut self, id: &Identifier, mmr_index: &Option<u64>) -> Result<(), Error> {
		// Delete the output data.
		{
			let key = match mmr_index {
				Some(i) => to_key_u64(OUTPUT_PREFIX, &mut id.to_bytes().to_vec(), *i),
				None => to_key(OUTPUT_PREFIX, &mut id.to_bytes().to_vec()),
			};
			let _ = self.db.borrow().as_ref().unwrap().delete(&key);
		}

		Ok(())
	}

	fn token_delete(&mut self, id: &Identifier, mmr_index: &Option<u64>) -> Result<(), Error> {
		// Delete the output data.
		{
			let key = match mmr_index {
				Some(i) => to_key_u64(TOKEN_OUTPUT_PREFIX, &mut id.to_bytes().to_vec(), *i),
				None => to_key(TOKEN_OUTPUT_PREFIX, &mut id.to_bytes().to_vec()),
			};
			let _ = self.db.borrow().as_ref().unwrap().delete(&key);
		}

		Ok(())
	}

	fn next_tx_log_id(&mut self, parent_key_id: &Identifier) -> Result<u32, Error> {
		let tx_id_key = to_key(TX_LOG_ID_PREFIX, &mut parent_key_id.to_bytes().to_vec());
		let last_tx_log_id = match self.db.borrow().as_ref().unwrap().get_ser(&tx_id_key)? {
			Some(t) => t,
			None => 0,
		};
		self.db
			.borrow()
			.as_ref()
			.unwrap()
			.put_ser(&tx_id_key, &(last_tx_log_id + 1))?;
		Ok(last_tx_log_id)
	}

	fn tx_log_iter(&self) -> Box<dyn Iterator<Item = TxLogEntry>> {
		Box::new(
			self.db
				.borrow()
				.as_ref()
				.unwrap()
				.iter(&[TX_LOG_ENTRY_PREFIX])
				.unwrap()
				.map(|o| o.1),
		)
	}

	fn token_tx_log_iter(&self) -> Box<dyn Iterator<Item = TokenTxLogEntry>> {
		Box::new(
			self.db
				.borrow()
				.as_ref()
				.unwrap()
				.iter(&[TOKEN_TX_LOG_ENTRY_PREFIX])
				.unwrap()
				.map(|o| o.1),
		)
	}

	fn save_last_confirmed_height(
		&mut self,
		parent_key_id: &Identifier,
		height: u64,
	) -> Result<(), Error> {
		let height_key = to_key(
			CONFIRMED_HEIGHT_PREFIX,
			&mut parent_key_id.to_bytes().to_vec(),
		);
		self.db
			.borrow()
			.as_ref()
			.unwrap()
			.put_ser(&height_key, &height)?;
		Ok(())
	}

	fn save_last_scanned_block(&mut self, block_info: ScannedBlockInfo) -> Result<(), Error> {
		let pmmr_index_key = to_key(
			LAST_SCANNED_BLOCK,
			&mut LAST_SCANNED_KEY.as_bytes().to_vec(),
		);
		self.db
			.borrow()
			.as_ref()
			.unwrap()
			.put_ser(&pmmr_index_key, &block_info)?;
		Ok(())
	}

	fn save_init_status(&mut self, value: WalletInitStatus) -> Result<(), Error> {
		let init_status_key = to_key(
			WALLET_INIT_STATUS,
			&mut WALLET_INIT_STATUS_KEY.as_bytes().to_vec(),
		);
		self.db
			.borrow()
			.as_ref()
			.unwrap()
			.put_ser(&init_status_key, &value)?;
		Ok(())
	}

	fn save_child_index(&mut self, parent_id: &Identifier, child_n: u32) -> Result<(), Error> {
		let deriv_key = to_key(DERIV_PREFIX, &mut parent_id.to_bytes().to_vec());
		self.db
			.borrow()
			.as_ref()
			.unwrap()
			.put_ser(&deriv_key, &child_n)?;
		Ok(())
	}

	fn save_tx_log_entry(
		&mut self,
		tx_in: TxLogEntry,
		parent_id: &Identifier,
	) -> Result<(), Error> {
		let tx_log_key = to_key_u64(
			TX_LOG_ENTRY_PREFIX,
			&mut parent_id.to_bytes().to_vec(),
			tx_in.id as u64,
		);
		self.db
			.borrow()
			.as_ref()
			.unwrap()
			.put_ser(&tx_log_key, &tx_in)?;
		Ok(())
	}

	fn save_token_tx_log_entry(
		&mut self,
		tx_in: TokenTxLogEntry,
		parent_id: &Identifier,
	) -> Result<(), Error> {
		let tx_log_key = to_key_u64(
			TOKEN_TX_LOG_ENTRY_PREFIX,
			&mut parent_id.to_bytes().to_vec(),
			tx_in.id as u64,
		);
		self.db
			.borrow()
			.as_ref()
			.unwrap()
			.put_ser(&tx_log_key, &tx_in)?;
		Ok(())
	}

	fn save_acct_path(&mut self, mapping: AcctPathMapping) -> Result<(), Error> {
		let acct_key = to_key(
			ACCOUNT_PATH_MAPPING_PREFIX,
			&mut mapping.label.as_bytes().to_vec(),
		);
		self.db
			.borrow()
			.as_ref()
			.unwrap()
			.put_ser(&acct_key, &mapping)?;
		Ok(())
	}

	fn acct_path_iter(&self) -> Box<dyn Iterator<Item = AcctPathMapping>> {
		Box::new(
			self.db
				.borrow()
				.as_ref()
				.unwrap()
				.iter(&[ACCOUNT_PATH_MAPPING_PREFIX])
				.unwrap()
				.map(|o| o.1),
		)
	}

	fn lock_output(&mut self, out: &mut OutputData) -> Result<(), Error> {
		out.lock();
		self.save(out.clone())
	}

<<<<<<< HEAD
	fn lock_token_output(&mut self, out: &mut TokenOutputData) -> Result<(), Error> {
		out.lock();
		self.save_token(out.clone())
	}

	fn save_private_context(
		&mut self,
		slate_id: &[u8],
		participant_id: usize,
		ctx: &Context,
	) -> Result<(), Error> {
		let ctx_key = to_key_u64(
			PRIVATE_TX_CONTEXT_PREFIX,
			&mut slate_id.to_vec(),
			participant_id as u64,
		);
=======
	fn save_private_context(&mut self, slate_id: &[u8], ctx: &Context) -> Result<(), Error> {
		let ctx_key = to_key_u64(PRIVATE_TX_CONTEXT_PREFIX, &mut slate_id.to_vec(), 0);
>>>>>>> 5e20f5f0
		let (blind_xor_key, nonce_xor_key) = private_ctx_xor_keys(self.keychain(), slate_id)?;

		let mut s_ctx = ctx.clone();
		for i in 0..SECRET_KEY_SIZE {
			s_ctx.sec_key.0[i] ^= blind_xor_key[i];
			s_ctx.sec_nonce.0[i] ^= nonce_xor_key[i];
		}

		self.db
			.borrow()
			.as_ref()
			.unwrap()
			.put_ser(&ctx_key, &s_ctx)?;
		Ok(())
	}

	fn delete_private_context(&mut self, slate_id: &[u8]) -> Result<(), Error> {
		let ctx_key = to_key_u64(PRIVATE_TX_CONTEXT_PREFIX, &mut slate_id.to_vec(), 0);
		self.db
			.borrow()
			.as_ref()
			.unwrap()
			.delete(&ctx_key)
			.map_err(|e| e.into())
	}

	fn commit(&self) -> Result<(), Error> {
		let db = self.db.replace(None);
		db.unwrap().commit()?;
		Ok(())
	}
}<|MERGE_RESOLUTION|>--- conflicted
+++ resolved
@@ -392,18 +392,14 @@
 			.join(filename);
 		let path_buf = Path::new(&path).to_path_buf();
 		let mut stored_tx = File::create(path_buf)?;
-<<<<<<< HEAD
-		let tx_hex = util::to_hex(ser::ser_vec(tx, ser::ProtocolVersion(2)).unwrap());
-=======
-		let tx_hex = ser::ser_vec(tx, ser::ProtocolVersion(1)).unwrap().to_hex();
->>>>>>> 5e20f5f0
+		let tx_hex = ser::ser_vec(tx, ser::ProtocolVersion(2)).unwrap().to_hex();
 		stored_tx.write_all(&tx_hex.as_bytes())?;
 		stored_tx.sync_all()?;
 		Ok(())
 	}
 
 	fn get_stored_tx(&self, uuid: &str) -> Result<Option<Transaction>, Error> {
-		let filename = format!("{}.grintx", uuid);
+		let filename = format!("{}.vcashtx", uuid);
 		let path = path::Path::new(&self.data_file_dir)
 			.join(TX_SAVE_DIR)
 			.join(filename);
@@ -412,38 +408,12 @@
 		let mut content = String::new();
 		tx_f.read_to_string(&mut content)?;
 		let tx_bin = util::from_hex(&content).unwrap();
-		let tx_ret = ser::deserialize::<Transaction>(&mut &tx_bin[..], ser::ProtocolVersion(1));
+		let tx_ret = ser::deserialize(&mut &tx_bin[..], ser::ProtocolVersion(1));
 		if tx_ret.is_ok() {
 			return Ok(Some(tx_ret.unwrap()));
 		}
 		Ok(Some(
-			ser::deserialize::<Transaction>(&mut &tx_bin[..], ser::ProtocolVersion(2)).unwrap(),
-		))
-	}
-
-	fn get_stored_token_tx(&self, entry: &TokenTxLogEntry) -> Result<Option<Transaction>, Error> {
-		let filename = match entry.stored_tx.clone() {
-			Some(f) => f,
-			None => return Ok(None),
-		};
-		let path = path::Path::new(&self.data_file_dir)
-			.join(TX_SAVE_DIR)
-			.join(filename);
-		let tx_file = Path::new(&path).to_path_buf();
-		let mut tx_f = File::open(tx_file)?;
-		let mut content = String::new();
-		tx_f.read_to_string(&mut content)?;
-		let tx_bin = util::from_hex(&content).unwrap();
-		let tx_ret = ser::deserialize::<Transaction>(&mut &tx_bin[..], ser::ProtocolVersion(1));
-		if tx_ret.is_ok() {
-			return Ok(Some(tx_ret.unwrap()));
-		}
-		Ok(Some(
-<<<<<<< HEAD
-			ser::deserialize::<Transaction>(&mut &tx_bin[..], ser::ProtocolVersion(2)).unwrap(),
-=======
-			ser::deserialize(&mut &tx_bin[..], ser::ProtocolVersion(1)).unwrap(),
->>>>>>> 5e20f5f0
+			ser::deserialize(&mut &tx_bin[..], ser::ProtocolVersion(2)).unwrap(),
 		))
 	}
 
@@ -825,27 +795,13 @@
 		self.save(out.clone())
 	}
 
-<<<<<<< HEAD
 	fn lock_token_output(&mut self, out: &mut TokenOutputData) -> Result<(), Error> {
 		out.lock();
 		self.save_token(out.clone())
 	}
 
-	fn save_private_context(
-		&mut self,
-		slate_id: &[u8],
-		participant_id: usize,
-		ctx: &Context,
-	) -> Result<(), Error> {
-		let ctx_key = to_key_u64(
-			PRIVATE_TX_CONTEXT_PREFIX,
-			&mut slate_id.to_vec(),
-			participant_id as u64,
-		);
-=======
 	fn save_private_context(&mut self, slate_id: &[u8], ctx: &Context) -> Result<(), Error> {
 		let ctx_key = to_key_u64(PRIVATE_TX_CONTEXT_PREFIX, &mut slate_id.to_vec(), 0);
->>>>>>> 5e20f5f0
 		let (blind_xor_key, nonce_xor_key) = private_ctx_xor_keys(self.keychain(), slate_id)?;
 
 		let mut s_ctx = ctx.clone();

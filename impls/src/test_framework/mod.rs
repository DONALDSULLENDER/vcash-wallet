// Copyright 2019 The Grin Developers
//
// Licensed under the Apache License, Version 2.0 (the "License");
// you may not use this file except in compliance with the License.
// You may obtain a copy of the License at
//
//     http://www.apache.org/licenses/LICENSE-2.0
//
// Unless required by applicable law or agreed to in writing, software
// distributed under the License is distributed on an "AS IS" BASIS,
// WITHOUT WARRANTIES OR CONDITIONS OF ANY KIND, either express or implied.
// See the License for the specific language governing permissions and
// limitations under the License.

use self::core::core::hash::Hashed;
use crate::api;
use crate::chain;
use crate::chain::Chain;
use crate::core;
use crate::core::core::{Output, OutputFeatures, OutputIdentifier, Transaction, TxKernel};
use crate::core::{consensus, global, pow};
use crate::keychain;
use crate::libwallet;
use crate::libwallet::api_impl::{foreign, owner};
use crate::libwallet::{
	BlockFees, InitTxArgs, NodeClient, WalletInfo, WalletInst, WalletLCProvider,
};
use crate::util;
use crate::util::secp::key::SecretKey;
use crate::util::secp::pedersen;
use crate::util::Mutex;
use chrono::Duration;
use std::sync::Arc;
use std::thread;

mod testclient;

pub use self::{testclient::LocalWalletClient, testclient::WalletProxy};

/// Get an output from the chain locally and present it back as an API output
fn get_output_local(chain: &chain::Chain, commit: &pedersen::Commitment) -> Option<api::Output> {
	let outputs = [
		OutputIdentifier::new(OutputFeatures::Plain, commit),
		OutputIdentifier::new(OutputFeatures::Coinbase, commit),
	];

	for x in outputs.iter() {
		if chain.get_unspent(&x).unwrap().is_some() {
			let block_height = chain.get_header_for_output(&x).unwrap().height;
			let output_pos = chain.get_output_pos(&x.commit).unwrap_or(0);
			return Some(api::Output::new(&commit, block_height, output_pos));
		}
	}
	None
}

/// Get a kernel from the chain locally
fn get_kernel_local(
	chain: Arc<chain::Chain>,
	excess: &pedersen::Commitment,
	min_height: Option<u64>,
	max_height: Option<u64>,
) -> Option<api::LocatedTxKernel> {
	chain
		.get_kernel_height(&excess, min_height, max_height)
		.unwrap()
		.map(|(tx_kernel, height, mmr_index)| api::LocatedTxKernel {
			tx_kernel,
			height,
			mmr_index,
		})
}

/// get output listing traversing pmmr from local
fn get_outputs_by_pmmr_index_local(
	chain: Arc<chain::Chain>,
	start_index: u64,
	end_index: Option<u64>,
	max: u64,
) -> api::OutputListing {
	let outputs = chain
		.unspent_outputs_by_pmmr_index(start_index, max, end_index)
		.unwrap();
	api::OutputListing {
		last_retrieved_index: outputs.0,
		highest_index: outputs.1,
		outputs: outputs
			.2
			.iter()
			.map(|x| {
				api::OutputPrintable::from_output(x, chain.clone(), None, true, false).unwrap()
			})
			.collect(),
	}
}

/// get output listing in a given block range
fn height_range_to_pmmr_indices_local(
	chain: Arc<chain::Chain>,
	start_index: u64,
	end_index: Option<u64>,
) -> api::OutputListing {
	let indices = chain
		.block_height_range_to_pmmr_indices(start_index, end_index)
		.unwrap();
	api::OutputListing {
		last_retrieved_index: indices.0,
		highest_index: indices.1,
		outputs: vec![],
	}
}

fn create_block_with_reward(
	chain: &Chain,
	prev: core::core::BlockHeader,
	txs: Vec<&Transaction>,
	reward_output: Output,
	reward_kernel: TxKernel,
) -> core::core::Block {
	let next_header_info = consensus::next_difficulty(1, chain.difficulty_iter().unwrap());
	let mut b = core::core::Block::new(
		&prev,
		txs.into_iter().cloned().collect(),
		next_header_info.clone().difficulty,
		(reward_output, reward_kernel),
	)
	.unwrap();
	b.header.timestamp = prev.timestamp + Duration::seconds(60);
	b.header.pow.secondary_scaling = next_header_info.secondary_scaling;
	chain.set_txhashset_roots(&mut b).unwrap();
	pow::pow_size(
		&mut b.header,
		next_header_info.difficulty,
		global::proofsize(),
		global::min_edge_bits(),
	)
	.unwrap();
<<<<<<< HEAD
	get_block_bit_diff(&mut b);
	chain.process_block(b, chain::Options::SKIP_POW).unwrap();
	chain.validate(false).unwrap();
=======
	b
>>>>>>> c42d5ddc
}

/// Adds a block with a given reward to the chain and mines it
pub fn add_block_with_reward(
	chain: &Chain,
	txs: Vec<&Transaction>,
	reward_output: Output,
	reward_kernel: TxKernel,
) {
	let prev = chain.head_header().unwrap();
	let block = create_block_with_reward(chain, prev, txs, reward_output, reward_kernel);
	process_block(chain, block);
}

/// adds a reward output to a wallet, includes that reward in a block
/// and return the block
pub fn create_block_for_wallet<'a, L, C, K>(
	chain: &Chain,
	prev: core::core::BlockHeader,
	txs: Vec<&Transaction>,
	wallet: Arc<Mutex<Box<dyn WalletInst<'a, L, C, K> + 'a>>>,
	keychain_mask: Option<&SecretKey>,
) -> Result<core::core::Block, libwallet::Error>
where
	L: WalletLCProvider<'a, C, K>,
	C: NodeClient + 'a,
	K: keychain::Keychain + 'a,
{
	// build block fees
	let fee_amt = txs.iter().map(|tx| tx.fee()).sum();
	let block_fees = BlockFees {
		fees: fee_amt,
		key_id: None,
		height: prev.height + 1,
	};
	// build coinbase (via api) and add block
	let coinbase_tx = {
		let mut w_lock = wallet.lock();
		let w = w_lock.lc_provider()?.wallet_inst()?;
		foreign::build_coinbase(&mut **w, keychain_mask, &block_fees, false)?
	};
	let block = create_block_with_reward(chain, prev, txs, coinbase_tx.output, coinbase_tx.kernel);
	Ok(block)
}

/// adds a reward output to a wallet, includes that reward in a block, mines
/// the block and adds it to the chain, with option transactions included.
/// Helpful for building up precise wallet balances for testing.
pub fn award_block_to_wallet<'a, L, C, K>(
	chain: &Chain,
	txs: Vec<&Transaction>,
	wallet: Arc<Mutex<Box<dyn WalletInst<'a, L, C, K> + 'a>>>,
	keychain_mask: Option<&SecretKey>,
) -> Result<(), libwallet::Error>
where
	L: WalletLCProvider<'a, C, K>,
	C: NodeClient + 'a,
	K: keychain::Keychain + 'a,
{
	let prev = chain.head_header().unwrap();
	let block = create_block_for_wallet(chain, prev, txs, wallet, keychain_mask)?;
	process_block(chain, block);
	Ok(())
}

pub fn process_block(chain: &Chain, block: core::core::Block) {
	chain.process_block(block, chain::Options::MINE).unwrap();
	chain.validate(false).unwrap();
}

/// Award a blocks to a wallet directly
pub fn award_blocks_to_wallet<'a, L, C, K>(
	chain: &Chain,
	wallet: Arc<Mutex<Box<dyn WalletInst<'a, L, C, K> + 'a>>>,
	keychain_mask: Option<&SecretKey>,
	number: usize,
	pause_between: bool,
) -> Result<(), libwallet::Error>
where
	L: WalletLCProvider<'a, C, K>,
	C: NodeClient + 'a,
	K: keychain::Keychain + 'a,
{
	for _ in 0..number {
		award_block_to_wallet(chain, vec![], wallet.clone(), keychain_mask)?;
		if pause_between {
			thread::sleep(std::time::Duration::from_millis(100));
		}
	}
	Ok(())
}

/// send an amount to a destination
pub fn send_to_dest<'a, L, C, K>(
	wallet: Arc<Mutex<Box<dyn WalletInst<'a, L, C, K>>>>,
	keychain_mask: Option<&SecretKey>,
	client: LocalWalletClient,
	dest: &str,
	amount: u64,
	test_mode: bool,
) -> Result<(), libwallet::Error>
where
	L: WalletLCProvider<'a, C, K>,
	C: NodeClient + 'a,
	K: keychain::Keychain + 'a,
{
	let slate = {
		let mut w_lock = wallet.lock();
		let w = w_lock.lc_provider()?.wallet_inst()?;
		let args = InitTxArgs {
			src_acct_name: None,
			amount,
			minimum_confirmations: 2,
			max_outputs: 500,
			num_change_outputs: 1,
			selection_strategy_is_use_all: true,
			..Default::default()
		};
		let slate_i = owner::init_send_tx(&mut **w, keychain_mask, args, test_mode)?;
		let slate = client.send_tx_slate_direct(dest, &slate_i)?;
		owner::tx_lock_outputs(&mut **w, keychain_mask, &slate, 0)?;
		owner::finalize_tx(&mut **w, keychain_mask, &slate)?
	};
	let client = {
		let mut w_lock = wallet.lock();
		let w = w_lock.lc_provider()?.wallet_inst()?;
		w.w2n_client().clone()
	};
	owner::post_tx(&client, slate.tx_or_err()?, false)?; // mines a block
	Ok(())
}

/// get wallet info totals
pub fn wallet_info<'a, L, C, K>(
	wallet: Arc<Mutex<Box<dyn WalletInst<'a, L, C, K>>>>,
	keychain_mask: Option<&SecretKey>,
) -> Result<WalletInfo, libwallet::Error>
where
	L: WalletLCProvider<'a, C, K>,
	C: NodeClient + 'a,
	K: keychain::Keychain + 'a,
{
	let (wallet_refreshed, wallet_info) =
		owner::retrieve_summary_info(wallet, keychain_mask, &None, true, 1)?;
	assert!(wallet_refreshed);
	Ok(wallet_info)
}

fn get_block_bit_diff(block: &mut core::core::Block) {
	block.header.bits = 0x2100ffff;
	let coin_base_str = core::core::get_grin_magic_data_str(block.header.hash());
	block.aux_data.coinbase_tx = util::from_hex(coin_base_str).unwrap();
	block.aux_data.aux_header.merkle_root = block.aux_data.coinbase_tx.dhash();
	block.aux_data.aux_header.nbits = block.header.bits;
}<|MERGE_RESOLUTION|>--- conflicted
+++ resolved
@@ -135,13 +135,7 @@
 		global::min_edge_bits(),
 	)
 	.unwrap();
-<<<<<<< HEAD
-	get_block_bit_diff(&mut b);
-	chain.process_block(b, chain::Options::SKIP_POW).unwrap();
-	chain.validate(false).unwrap();
-=======
 	b
->>>>>>> c42d5ddc
 }
 
 /// Adds a block with a given reward to the chain and mines it
@@ -152,8 +146,8 @@
 	reward_kernel: TxKernel,
 ) {
 	let prev = chain.head_header().unwrap();
-	let block = create_block_with_reward(chain, prev, txs, reward_output, reward_kernel);
-	process_block(chain, block);
+	let mut block = create_block_with_reward(chain, prev, txs, reward_output, reward_kernel);
+	process_block(chain, &mut block);
 }
 
 /// adds a reward output to a wallet, includes that reward in a block
@@ -202,13 +196,16 @@
 	K: keychain::Keychain + 'a,
 {
 	let prev = chain.head_header().unwrap();
-	let block = create_block_for_wallet(chain, prev, txs, wallet, keychain_mask)?;
-	process_block(chain, block);
+	let mut block = create_block_for_wallet(chain, prev, txs, wallet, keychain_mask)?;
+	process_block(chain, &mut block);
 	Ok(())
 }
 
-pub fn process_block(chain: &Chain, block: core::core::Block) {
-	chain.process_block(block, chain::Options::MINE).unwrap();
+pub fn process_block(chain: &Chain, block: &mut core::core::Block) {
+	get_block_bit_diff(block);
+	chain
+		.process_block(block.clone(), chain::Options::MINE)
+		.unwrap();
 	chain.validate(false).unwrap();
 }
 
@@ -293,7 +290,7 @@
 fn get_block_bit_diff(block: &mut core::core::Block) {
 	block.header.bits = 0x2100ffff;
 	let coin_base_str = core::core::get_grin_magic_data_str(block.header.hash());
-	block.aux_data.coinbase_tx = util::from_hex(coin_base_str).unwrap();
+	block.aux_data.coinbase_tx = util::from_hex(coin_base_str.as_str()).unwrap();
 	block.aux_data.aux_header.merkle_root = block.aux_data.coinbase_tx.dhash();
 	block.aux_data.aux_header.nbits = block.header.bits;
 }
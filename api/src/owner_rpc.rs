// Copyright 2019 The Grin Developers
//
// Licensed under the Apache License, Version 2.0 (the "License");
// you may not use this file except in compliance with the License.
// You may obtain a copy of the License at
//
//     http://www.apache.org/licenses/LICENSE-2.0
//
// Unless required by applicable law or agreed to in writing, software
// distributed under the License is distributed on an "AS IS" BASIS,
// WITHOUT WARRANTIES OR CONDITIONS OF ANY KIND, either express or implied.
// See the License for the specific language governing permissions and
// limitations under the License.

//! JSON-RPC Stub generation for the Owner API
use uuid::Uuid;

use crate::core::core::Transaction;
use crate::keychain::{Identifier, Keychain};
use crate::libwallet::{
	AcctPathMapping, ErrorKind, InitTxArgs, IssueInvoiceTxArgs, NodeClient, NodeHeightResult,
	OutputCommitMapping, Slate, TxLogEntry, WalletBackend, WalletInfo,
};
use crate::Owner;
use easy_jsonrpc;

/// Public definition used to generate Owner jsonrpc api.
<<<<<<< HEAD
/// * When running `grin-wallet listen` with defaults, the V2 api is available at
/// `localhost:3520/v2/owner`
=======
/// * When running `grin-wallet owner_api` with defaults, the V2 api is available at
/// `localhost:3420/v2/owner`
>>>>>>> 21dd3d53
/// * The endpoint only supports POST operations, with the json-rpc request as the body
#[easy_jsonrpc::rpc]
pub trait OwnerRpc {
	/**
	Networked version of [Owner::accounts](struct.Owner.html#method.accounts).

	# Json rpc example

	```
	# grin_wallet_api::doctest_helper_json_rpc_owner_assert_response!(
	# r#"
	{
		"jsonrpc": "2.0",
		"method": "accounts",
		"params": [],
		"id": 1
	}
	# "#
	# ,
	# r#"
	{
		"jsonrpc": "2.0",
		"result": {
			"Ok": [
				{
					"label": "default",
					"path": "0200000000000000000000000000000000"
				}
			]
		},
		"id": 1
	}
	# "#
	# , 4, false, false, false);
	```
	*/
	fn accounts(&self) -> Result<Vec<AcctPathMapping>, ErrorKind>;

	/**
	Networked version of [Owner::create_account_path](struct.Owner.html#method.create_account_path).

	# Json rpc example

	```
	# grin_wallet_api::doctest_helper_json_rpc_owner_assert_response!(
	# r#"
	{
		"jsonrpc": "2.0",
		"method": "create_account_path",
		"params": ["account1"],
		"id": 1
	}
	# "#
	# ,
	# r#"
	{
		"jsonrpc": "2.0",
		"result": {
			"Ok": "0200000001000000000000000000000000"
		},
		"id": 1
	}
	# "#
	# ,4, false, false, false);
	```
	 */
	fn create_account_path(&self, label: &String) -> Result<Identifier, ErrorKind>;

	/**
	Networked version of [Owner::set_active_account](struct.Owner.html#method.set_active_account).

	# Json rpc example

	```
	# grin_wallet_api::doctest_helper_json_rpc_owner_assert_response!(
	# r#"
	{
		"jsonrpc": "2.0",
		"method": "set_active_account",
		"params": ["default"],
		"id": 1
	}
	# "#
	# ,
	# r#"
	{
		"jsonrpc": "2.0",
		"result": {
			"Ok": null
		},
		"id": 1
	}
	# "#
	# , 4, false, false, false);
	```
	 */
	fn set_active_account(&self, label: &String) -> Result<(), ErrorKind>;

	/**
	Networked version of [Owner::retrieve_outputs](struct.Owner.html#method.retrieve_outputs).

	# Json rpc example

	```
	# grin_wallet_api::doctest_helper_json_rpc_owner_assert_response!(
	# r#"
	{
		"jsonrpc": "2.0",
		"method": "retrieve_outputs",
		"params": [false, true, null],
		"id": 1
	}
	# "#
	# ,
	# r#"
	{
		"id": 1,
		"jsonrpc": "2.0",
		"result": {
			"Ok": [
				true,
				[
					{
						"commit": "08e1da9e6dc4d6e808a718b2f110a991dd775d65ce5ae408a4e1f002a4961aa9e7",
						"output": {
							"commit": "08e1da9e6dc4d6e808a718b2f110a991dd775d65ce5ae408a4e1f002a4961aa9e7",
							"height": "1",
							"is_coinbase": true,
							"key_id": "0300000000000000000000000000000000",
							"lock_height": "4",
							"mmr_index": null,
							"n_child": 0,
							"root_key_id": "0200000000000000000000000000000000",
							"status": "Unspent",
							"tx_log_entry": 0,
							"value": "60000000000"
						}
					},
					{
						"commit": "087df32304c5d4ae8b2af0bc31e700019d722910ef87dd4eec3197b80b207e3045",
						"output": {
							"commit": "087df32304c5d4ae8b2af0bc31e700019d722910ef87dd4eec3197b80b207e3045",
							"height": "2",
							"is_coinbase": true,
							"key_id": "0300000000000000000000000100000000",
							"lock_height": "5",
							"mmr_index": null,
							"n_child": 1,
							"root_key_id": "0200000000000000000000000000000000",
							"status": "Unspent",
							"tx_log_entry": 1,
							"value": "60000000000"
						}
					}
				]
			]
		}
	}
	# "#
	# , 2, false, false, false);
	```
	*/
	fn retrieve_outputs(
		&self,
		include_spent: bool,
		refresh_from_node: bool,
		tx_id: Option<u32>,
	) -> Result<(bool, Vec<OutputCommitMapping>), ErrorKind>;

	/**
	Networked version of [Owner::retrieve_txs](struct.Owner.html#method.retrieve_txs).

	# Json rpc example

	```
		# grin_wallet_api::doctest_helper_json_rpc_owner_assert_response!(
		# r#"
		{
			"jsonrpc": "2.0",
			"method": "retrieve_txs",
			"params": [true, null, null],
			"id": 1
		}
		# "#
		# ,
		# r#"
		{
		"id": 1,
		"jsonrpc": "2.0",
	  "result": {
		"Ok": [
		  true,
		  [
			{
			  "amount_credited": "60000000000",
			  "amount_debited": "0",
			  "confirmation_ts": "2019-01-15T16:01:26Z",
			  "confirmed": true,
			  "creation_ts": "2019-01-15T16:01:26Z",
			  "fee": null,
			  "id": 0,
			  "messages": null,
			  "num_inputs": 0,
			  "num_outputs": 1,
			  "parent_key_id": "0200000000000000000000000000000000",
			  "stored_tx": null,
			  "tx_slate_id": null,
			  "tx_type": "ConfirmedCoinbase"
			},
			{
			  "amount_credited": "60000000000",
			  "amount_debited": "0",
			  "confirmation_ts": "2019-01-15T16:01:26Z",
			  "confirmed": true,
			  "creation_ts": "2019-01-15T16:01:26Z",
			  "fee": null,
			  "id": 1,
			  "messages": null,
			  "num_inputs": 0,
			  "num_outputs": 1,
			  "parent_key_id": "0200000000000000000000000000000000",
			  "stored_tx": null,
			  "tx_slate_id": null,
			  "tx_type": "ConfirmedCoinbase"
			}
		  ]
		]
	  }
	}
	# "#
	# , 2, false, false, false);
	```
	*/

	fn retrieve_txs(
		&self,
		refresh_from_node: bool,
		tx_id: Option<u32>,
		tx_slate_id: Option<Uuid>,
	) -> Result<(bool, Vec<TxLogEntry>), ErrorKind>;

	/**
	Networked version of [Owner::retrieve_summary_info](struct.Owner.html#method.retrieve_summary_info).

	```
	# grin_wallet_api::doctest_helper_json_rpc_owner_assert_response!(
	# r#"
	{
		"jsonrpc": "2.0",
		"method": "retrieve_summary_info",
		"params": [true, 1],
		"id": 1
	}
	# "#
	# ,
	# r#"
	{
	"id": 1,
		"jsonrpc": "2.0",
		"result": {
			"Ok": [
				true,
				{
					"amount_awaiting_confirmation": "0",
					"amount_awaiting_finalization": "0",
					"amount_currently_spendable": "60000000000",
					"amount_immature": "180000000000",
					"amount_locked": "0",
					"last_confirmed_height": "4",
					"minimum_confirmations": "1",
					"total": "240000000000"
				}
			]
		}
	}
	# "#
	# ,4, false, false, false);
	```
	 */

	fn retrieve_summary_info(
		&self,
		refresh_from_node: bool,
		minimum_confirmations: u64,
	) -> Result<(bool, WalletInfo), ErrorKind>;

	/**
		Networked version of [Owner::init_send_tx](struct.Owner.html#method.init_send_tx).

	```
		# grin_wallet_api::doctest_helper_json_rpc_owner_assert_response!(
		# r#"
		{
			"jsonrpc": "2.0",
			"method": "init_send_tx",
			"params": {
				"args": {
					"src_acct_name": null,
					"amount": "6000000000",
					"minimum_confirmations": 2,
					"max_outputs": 500,
					"num_change_outputs": 1,
					"selection_strategy_is_use_all": true,
					"message": "my message",
					"target_slate_version": null,
					"send_args": null
				}
			},
			"id": 1
		}
		# "#
		# ,
		# r#"
		{
	  "id": 1,
	  "jsonrpc": "2.0",
	  "result": {
		"Ok": {
		  "amount": "6000000000",
		  "fee": "8000000",
		  "height": "4",
		  "id": "0436430c-2b02-624c-2032-570501212b00",
		  "lock_height": "0",
		  "num_participants": 2,
		  "participant_data": [
			{
			  "id": "0",
			  "message": "my message",
			  "message_sig": "8f07ddd5e9f5179cff19486034181ed76505baaad53e5d994064127b56c5841b1d4c1358be398f801eb90d933774b5218fa7e769b11c4c640402253353656f75",
			  "part_sig": null,
			  "public_blind_excess": "034b4df2f0558b73ea72a1ca5c4ab20217c66bbe0829056fca7abe76888e9349ee",
			  "public_nonce": "031b84c5567b126440995d3ed5aaba0565d71e1834604819ff9c17f5e9d5dd078f"
			}
		  ],
		  "tx": {
			"body": {
			  "inputs": [
				{
				  "commit": "08e1da9e6dc4d6e808a718b2f110a991dd775d65ce5ae408a4e1f002a4961aa9e7",
				  "features": "Coinbase"
				}
			  ],
			  "kernels": [
				{
				  "excess": "000000000000000000000000000000000000000000000000000000000000000000",
				  "excess_sig": "00000000000000000000000000000000000000000000000000000000000000000000000000000000000000000000000000000000000000000000000000000000",
				  "features": "Plain",
				  "fee": "8000000",
				  "lock_height": "0"
				}
			  ],
			  "outputs": [
				{
				  "commit": "094be57c91787fc2033d5d97fae099f1a6ddb37ea48370f1a138f09524c767fdd3",
				  "features": "Plain",
				  "proof": "1319630b26d02363861ebdb15514086dc8b0772b4bb63ef9b828704e0ac348efada6747dd7a29848138d630c7b403e573c9cde04be5d25f2d344db4b010d6b890dd6c54cc0911c0cadc7a8a225b2ec3f2dcac88189a17aa62257e969eef9de9172009d8e864e413f1953998b28531e580d3ea495a512d320e8d4ff50e7495a6c283c6e544d16364d34272805893526f1e3b6fd176ef4adc5671b165cf28efcfb8d25c0dfcd018a2c5e65beeb9201f3983194e5a521c0844d05c700654dfaed1b9b39dae08cc9afab9cb891256bc0237ad2ce78da8b44586580f52dd346dcafde5e471917f16e4c4b51e966e1946f13e31771503c85bb0f1b41d1c7fcc953e70af55400638a35e7f5610f9f4c5b881a35060a693deaf46e1839c54a8f7d2c626b05acd3450b72ae8f2e0f8721bcbbd8562141d3fef851c6ac3c8069fa6389389bc4fcba5e4fb49709a3b63a59ba96a82827dfbd6f16de849ef95f3114593d207aff6e030152929fa220b0c3b54ca419cfcbffb7a0106dd3154e858878c7d8f38cadcc376c502bdc50292b494484936d0846fc3fac10910962bca4ddcca5c80b458fd7df15e9a6c2f39b516425a2190a97c9d0e2e2f105ee29905f36e3a648a135ebf387d0bb2a6b61d95b215319d6dc9ee8b4b2798810fb6e01c007041b288c2b39e805c9af86c88dd4a380b6a346b4a0e67bba6aaac5acc70088ac3297486b90cfe371d9464552747a2f7680f42d5629fb09bed835382d842234712c0574c5b4f256c226e77602429983e4def71541cff80ccf4cd3b761685c91463c8e1c7bf828699c688509282b85e752424df3da670b3cfacdea2f66cfb804fecdf8b7eb056e8917fdae78d83c011964e3d5a0748873f817d0abf4b04c20452733eac35c318b96e100a5ace0f54085bd24f968b8fc5b276e0d7b134f01db50b3d2771cdcf1423d44"
				}
			  ]
			},
			"offset": "d202964900000000d302964900000000d402964900000000d502964900000000"
		  },
		  "version_info": {
				"orig_version": 2,
				"version": 2,
				"block_header_version": 1
		  }
		}
	  }
	}
		# "#
		# ,4, false, false, false);
	```
	*/

	fn init_send_tx(&self, args: InitTxArgs) -> Result<Slate, ErrorKind>;

	/**
		Networked version of [Owner::issue_invoice_tx](struct.Owner.html#method.issue_invoice_tx).

	```
		# grin_wallet_api::doctest_helper_json_rpc_owner_assert_response!(
		# r#"
		{
			"jsonrpc": "2.0",
			"method": "issue_invoice_tx",
			"params": {
				"args": {
					"amount": "6000000000",
					"message": "Please give me your grins",
					"dest_acct_name": null,
					"target_slate_version": null
				}
			},
			"id": 1
		}
		# "#
		# ,
		# r#"
		{
			"id": 1,
			"jsonrpc": "2.0",
			"result": {
				"Ok": {
					"amount": "6000000000",
					"fee": "0",
					"height": "4",
					"id": "0436430c-2b02-624c-2032-570501212b00",
					"lock_height": "0",
					"num_participants": 2,
					"participant_data": [
						{
							"id": "1",
							"message": "Please give me your grins",
							"message_sig": "8f07ddd5e9f5179cff19486034181ed76505baaad53e5d994064127b56c5841bd9bccdcf5d3a402bccc77d36346d3a899259a884f643e90266984289b39a59d2",
							"part_sig": null,
							"public_blind_excess": "028e95921cc0d5be5922362265d352c9bdabe51a9e1502a3f0d4a10387f1893f40",
							"public_nonce": "031b84c5567b126440995d3ed5aaba0565d71e1834604819ff9c17f5e9d5dd078f"
						}
					],
					"tx": {
						"body": {
							"inputs": [],
							"kernels": [
								{
									"excess": "000000000000000000000000000000000000000000000000000000000000000000",
									"excess_sig": "00000000000000000000000000000000000000000000000000000000000000000000000000000000000000000000000000000000000000000000000000000000",
									"features": "Plain",
									"fee": "0",
									"lock_height": "0"
								}
							],
							"outputs": [
								{
									"commit": "09cf47204446c326e361a1a92f34b174deff732daaedb80d7339fbe3db5ca2f6ba",
									"features": "Plain",
									"proof": "b368448efb3bfae95e7f18381883d64cbc9f01390e9c677d5d9f3523df43754dd174811768b7ffcafbfb284ae7413bdf56640ecb06918a5c38a5dae6cb33baff099c7cca6b052e07f915faecedee50a11ceaf41a7809bd33b51e22306ddf42620f7118133a418802f6e98222a8f3683cf3d5a5314155d0bf5f2e8be68e81ebe049ece23b0135d7b878c1ecebbf03de69fb8cbaf5f9611a430ae3083f71e0a74db8899b0083123a9e1924db8d340fdcc0bba4816afc613a0c6622fa89a84f31982cd4298a3b4c4de9d5f67800f48c6b37b4b49fb527290ec92f1551f4570abe42ac6ac42b05e3579b33533b784061ccbd2507af419079c3ea846f1af1aa2bfb04837166c60eab8207fed9000d3c2f5166e655e9220051223b90fb5751becc8a18cf10fb43cbc1cdeb8d0f11f5d0eb9dffdd4480abd69a49737f526b41b78f3c00bd7ef10f6ad3d8704f9ac6e79196c57b315a37265ca561fa333733e9c9275a2a4dc703b509b3ff11e6d983dd43a06566c82832ae0da9c8e9759038c6c86b30a05dd5cacc42c10fad496dee8cf63127233ae0bd27c766aed7448ebd7afbaa35c5491795fca7441b5373c4912e99ffbded6c7082d67f0b688f5af662be375f76699a69fcccb9c1c1841056fb4b6ec3f1c4dc40f032675fc2c87bab58e3375dac567533c4d0e3f1521e561029e231f3675368bde5817d177bd9c20b8cd7eb3b94260b0794f207bb33b9b8157518dbac8d725352b27ffa0e2aaa95d04592a87a6ee68deebaf1c51183704bea8ddd4298616fa353bc411936eafa1b31cc667a41a13a2d1a91db48464ea26c39ee1f68e67cbdd652165b040b43df2c80beda6af53dfbe0aa3aeb06c1887f9be83ed19b4b7094ba35700dad3ea4090594e662ae2a1c276b969751ab6d5d49a2c727d7ee2c80ffdc3d1ba040a20269b9bfc45930f467dbb43f64"
								}
							]
						},
						"offset": "d202964900000000d302964900000000d402964900000000d502964900000000"
					},
					"version_info": {
						"orig_version": 2,
						"version": 2,
						"block_header_version": 1
					}
				}
			}
		}
		# "#
		# ,4, false, false, false);
	```
	*/

	fn issue_invoice_tx(&self, args: IssueInvoiceTxArgs) -> Result<Slate, ErrorKind>;

	/**
		 Networked version of [Owner::process_invoice_tx](struct.Owner.html#method.process_invoice_tx).

	```
		# grin_wallet_api::doctest_helper_json_rpc_owner_assert_response!(
		# r#"
		{
			"jsonrpc": "2.0",
			"method": "process_invoice_tx",
			"params": [
				{
					"amount": "6000000000",
					"fee": "0",
					"height": "4",
					"id": "0436430c-2b02-624c-2032-570501212b00",
					"lock_height": "0",
					"num_participants": 2,
					"participant_data": [
						{
							"id": "1",
							"message": "Please give me your grins",
							"message_sig": "1b84c5567b126440995d3ed5aaba0565d71e1834604819ff9c17f5e9d5dd078fd2599ab38942986602e943f684a85992893a6d34367dc7cc2b403a5dcfcdbcd9",
							"part_sig": null,
							"public_blind_excess": "028e95921cc0d5be5922362265d352c9bdabe51a9e1502a3f0d4a10387f1893f40",
							"public_nonce": "031b84c5567b126440995d3ed5aaba0565d71e1834604819ff9c17f5e9d5dd078f"
						}
					],
					"tx": {
						"body": {
							"inputs": [],
							"kernels": [
								{
									"excess": "000000000000000000000000000000000000000000000000000000000000000000",
									"excess_sig": "00000000000000000000000000000000000000000000000000000000000000000000000000000000000000000000000000000000000000000000000000000000",
									"features": "Plain",
									"fee": "0",
									"lock_height": "0"
								}
							],
							"outputs": [
								{
									"commit": "09cf47204446c326e361a1a92f34b174deff732daaedb80d7339fbe3db5ca2f6ba",
									"features": "Plain",
									"proof": "8f511614315626b5f39224482351d766f5a8ef136262befc050d839be8479b0a13470cd88f4436346d213d83847a4055c6e0ac63681556470349a1aab47034a3015eb64d8163955998e2dd4165dd24386b1e279974b05deb5d46ba2bc321f7000c0784f8f10690605ffe717119d045e02b141ed12d8fc6d20930483a8af889ef533495eb442fcff36d98ebc104f13fc645c28431b3296e4a11f7c991ff97f9abbc2f8886762d7f29fdacb31d52c6850e6ccf5386117d89e8ea4ca3071c56c218dd5d3bcd65f6c06ed9f51f848507ca1d594f41796d1cf99f68a5c3f0c5dd9873602284cff31269b102fcc6c68607565faaf0adb04ed4ff3ea5d41f3b5235ac6cb90e4046c808c9c48c27172c891b20085c56a99913ef47fd8b3dc4920cef50534b9319a7cefe0df10a0206a634ac837e11da92df83ff58b1a14de81313400988aa48b946fcbe1b81f0e79e13f7c6c639b1c10983b424bda08d0ce593a20f1f47e0aa01473e7144f116b76d9ebc60599053d8f1542d60747793d99064e51fce8f8866390325d48d6e8e3bbdbc1822c864303451525c6cb4c6902f105a70134186fb32110d8192fc2528a9483fc8a4001f4bdeab1dd7b3d1ccb9ae2e746a78013ef74043f0b2436f0ca49627af1768b7c791c669bd331fd18c16ef88ad0a29861db70f2f76f3e74fde5accb91b73573e31333333223693d6fbc786e740c085e4fc6e7bde0a3f54e9703f816c54f012d3b1f41ec4d253d9337af61e7f1f1383bd929421ac346e3d2771dfee0b60503b33938e7c83eb37af3b6bf66041a3519a2b4cb557b34e3b9afcf95524f9a011425a34d32e7b6e9f255291094930acae26e8f7a1e4e6bc405d0f88e919f354f3ba85356a34f1aba5f7da1fad88e2692f4129cc1fb80a2122b2d996c6ccf7f08d8248e511d92af9ce49039de728848a2dc74101f4e94a"
								}
							]
						},
						"offset": "d202964900000000d302964900000000d402964900000000d502964900000000"
					},
					"version_info": {
						"orig_version": 2,
						"version": 2,
						"block_header_version": 2
					}
				},
				{
					"src_acct_name": null,
					"amount": "0",
					"minimum_confirmations": 2,
					"max_outputs": 500,
					"num_change_outputs": 1,
					"selection_strategy_is_use_all": true,
					"message": "Ok, here are your grins",
					"target_slate_version": null,
					"send_args": null
				}
			],
			"id": 1
		}
		# "#
		# ,
		# r#"
		{
		"id": 1,
		"jsonrpc": "2.0",
		"result": {
			"Ok": {
				"amount": "6000000000",
				"fee": "8000000",
				"height": "4",
				"id": "0436430c-2b02-624c-2032-570501212b00",
				"lock_height": "0",
				"num_participants": 2,
				"participant_data": [
					{
						"id": "1",
						"message": "Please give me your grins",
						"message_sig": "1b84c5567b126440995d3ed5aaba0565d71e1834604819ff9c17f5e9d5dd078fd2599ab38942986602e943f684a85992893a6d34367dc7cc2b403a5dcfcdbcd9",
						"part_sig": null,
						"public_blind_excess": "028e95921cc0d5be5922362265d352c9bdabe51a9e1502a3f0d4a10387f1893f40",
						"public_nonce": "031b84c5567b126440995d3ed5aaba0565d71e1834604819ff9c17f5e9d5dd078f"
					},
					{
						"id": "0",
						"message": "Ok, here are your grins",
						"message_sig": "8f07ddd5e9f5179cff19486034181ed76505baaad53e5d994064127b56c5841be91ae0f6b50fabc39eefa28118cccdd8fbf5b5afe96972630450f47b72433646",
						"part_sig": "8f07ddd5e9f5179cff19486034181ed76505baaad53e5d994064127b56c5841b619d40fb6a6fb60449ef9727aeb782e7a5b50fdbfd2d735b49ccc55b477cd319",
						"public_blind_excess": "0309e22f2adaa9b81f51414b775b86acd096e17794eb8159bfcfef27caa4bf5c90",
						"public_nonce": "031b84c5567b126440995d3ed5aaba0565d71e1834604819ff9c17f5e9d5dd078f"
					}
				],
				"tx": {
					"body": {
						"inputs": [
							{
								"commit": "08e1da9e6dc4d6e808a718b2f110a991dd775d65ce5ae408a4e1f002a4961aa9e7",
								"features": "Coinbase"
							}
						],
						"kernels": [
							{
								"excess": "000000000000000000000000000000000000000000000000000000000000000000",
								"excess_sig": "00000000000000000000000000000000000000000000000000000000000000000000000000000000000000000000000000000000000000000000000000000000",
								"features": "Plain",
								"fee": "8000000",
								"lock_height": "0"
							}
						],
						"outputs": [
							{
								"commit": "09cf47204446c326e361a1a92f34b174deff732daaedb80d7339fbe3db5ca2f6ba",
								"features": "Plain",
								"proof": "8f511614315626b5f39224482351d766f5a8ef136262befc050d839be8479b0a13470cd88f4436346d213d83847a4055c6e0ac63681556470349a1aab47034a3015eb64d8163955998e2dd4165dd24386b1e279974b05deb5d46ba2bc321f7000c0784f8f10690605ffe717119d045e02b141ed12d8fc6d20930483a8af889ef533495eb442fcff36d98ebc104f13fc645c28431b3296e4a11f7c991ff97f9abbc2f8886762d7f29fdacb31d52c6850e6ccf5386117d89e8ea4ca3071c56c218dd5d3bcd65f6c06ed9f51f848507ca1d594f41796d1cf99f68a5c3f0c5dd9873602284cff31269b102fcc6c68607565faaf0adb04ed4ff3ea5d41f3b5235ac6cb90e4046c808c9c48c27172c891b20085c56a99913ef47fd8b3dc4920cef50534b9319a7cefe0df10a0206a634ac837e11da92df83ff58b1a14de81313400988aa48b946fcbe1b81f0e79e13f7c6c639b1c10983b424bda08d0ce593a20f1f47e0aa01473e7144f116b76d9ebc60599053d8f1542d60747793d99064e51fce8f8866390325d48d6e8e3bbdbc1822c864303451525c6cb4c6902f105a70134186fb32110d8192fc2528a9483fc8a4001f4bdeab1dd7b3d1ccb9ae2e746a78013ef74043f0b2436f0ca49627af1768b7c791c669bd331fd18c16ef88ad0a29861db70f2f76f3e74fde5accb91b73573e31333333223693d6fbc786e740c085e4fc6e7bde0a3f54e9703f816c54f012d3b1f41ec4d253d9337af61e7f1f1383bd929421ac346e3d2771dfee0b60503b33938e7c83eb37af3b6bf66041a3519a2b4cb557b34e3b9afcf95524f9a011425a34d32e7b6e9f255291094930acae26e8f7a1e4e6bc405d0f88e919f354f3ba85356a34f1aba5f7da1fad88e2692f4129cc1fb80a2122b2d996c6ccf7f08d8248e511d92af9ce49039de728848a2dc74101f4e94a"
							},
							{
								"commit": "094be57c91787fc2033d5d97fae099f1a6ddb37ea48370f1a138f09524c767fdd3",
								"features": "Plain",
								"proof": "1319630b26d02363861ebdb15514086dc8b0772b4bb63ef9b828704e0ac348efada6747dd7a29848138d630c7b403e573c9cde04be5d25f2d344db4b010d6b890dd6c54cc0911c0cadc7a8a225b2ec3f2dcac88189a17aa62257e969eef9de9172009d8e864e413f1953998b28531e580d3ea495a512d320e8d4ff50e7495a6c283c6e544d16364d34272805893526f1e3b6fd176ef4adc5671b165cf28efcfb8d25c0dfcd018a2c5e65beeb9201f3983194e5a521c0844d05c700654dfaed1b9b39dae08cc9afab9cb891256bc0237ad2ce78da8b44586580f52dd346dcafde5e471917f16e4c4b51e966e1946f13e31771503c85bb0f1b41d1c7fcc953e70af55400638a35e7f5610f9f4c5b881a35060a693deaf46e1839c54a8f7d2c626b05acd3450b72ae8f2e0f8721bcbbd8562141d3fef851c6ac3c8069fa6389389bc4fcba5e4fb49709a3b63a59ba96a82827dfbd6f16de849ef95f3114593d207aff6e030152929fa220b0c3b54ca419cfcbffb7a0106dd3154e858878c7d8f38cadcc376c502bdc50292b494484936d0846fc3fac10910962bca4ddcca5c80b458fd7df15e9a6c2f39b516425a2190a97c9d0e2e2f105ee29905f36e3a648a135ebf387d0bb2a6b61d95b215319d6dc9ee8b4b2798810fb6e01c007041b288c2b39e805c9af86c88dd4a380b6a346b4a0e67bba6aaac5acc70088ac3297486b90cfe371d9464552747a2f7680f42d5629fb09bed835382d842234712c0574c5b4f256c226e77602429983e4def71541cff80ccf4cd3b761685c91463c8e1c7bf828699c688509282b85e752424df3da670b3cfacdea2f66cfb804fecdf8b7eb056e8917fdae78d83c011964e3d5a0748873f817d0abf4b04c20452733eac35c318b96e100a5ace0f54085bd24f968b8fc5b276e0d7b134f01db50b3d2771cdcf1423d44"
							}
						]
					},
					"offset": "d202964900000000d302964900000000d402964900000000d502964900000000"
				},
				"version_info": {
					"orig_version": 2,
					"version": 2,
					"block_header_version": 2
				}
			}
		}
	}
	# "#
	# ,4, false, false, false);
	```
	*/

	fn process_invoice_tx(&self, slate: &Slate, args: InitTxArgs) -> Result<Slate, ErrorKind>;

	/**
	Networked version of [Owner::tx_lock_outputs](struct.Owner.html#method.tx_lock_outputs).

	```
	# grin_wallet_api::doctest_helper_json_rpc_owner_assert_response!(
	# r#"
	{
		"jsonrpc": "2.0",
		"method": "tx_lock_outputs",
		"id": 1,
		"params": [ {
				"amount": "6000000000",
				"fee": "8000000",
				"height": "4",
				"id": "0436430c-2b02-624c-2032-570501212b00",
				"lock_height": "4",
				"num_participants": 2,
				"participant_data": [
				{
					"id": "0",
					"message": "my message",
					"message_sig": "8f07ddd5e9f5179cff19486034181ed76505baaad53e5d994064127b56c5841b1d4c1358be398f801eb90d933774b5218fa7e769b11c4c640402253353656f75",
					"part_sig": null,
					"public_blind_excess": "034b4df2f0558b73ea72a1ca5c4ab20217c66bbe0829056fca7abe76888e9349ee",
					"public_nonce": "031b84c5567b126440995d3ed5aaba0565d71e1834604819ff9c17f5e9d5dd078f"
				}
				],
				"tx": {
					"body": {
						"inputs": [
						{
							"commit": "08e1da9e6dc4d6e808a718b2f110a991dd775d65ce5ae408a4e1f002a4961aa9e7",
							"features": "Coinbase"
						}
						],
						"kernels": [
						{
							"excess": "000000000000000000000000000000000000000000000000000000000000000000",
							"excess_sig": "00000000000000000000000000000000000000000000000000000000000000000000000000000000000000000000000000000000000000000000000000000000",
							"features": "HeightLocked",
							"fee": "8000000",
							"lock_height": "4"
						}
						],
						"outputs": [
						{
							"commit": "094be57c91787fc2033d5d97fae099f1a6ddb37ea48370f1a138f09524c767fdd3",
							"features": "Plain",
							"proof": "2a42e9e902b70ce44e1fccb14de87ee0a97100bddf12c6bead1b9c5f4eb60300f29c13094fa12ffeee238fb4532b18f6b61cf51b23c1c7e1ad2e41560dc27edc0a2b9e647a0b3e4e806fced5b65e61d0f1f5197d3e2285c632d359e27b6b9206b2caffea4f67e0c7a2812e7a22c134b98cf89bd43d9f28b8bec25cce037a0ac5b1ae8f667e54e1250813a5263004486b4465ad4e641ab2b535736ea26535a11013564f08f483b7dab1c2bcc3ee38eadf2f7850eff7e3459a4bbabf9f0cf6c50d0c0a4120565cd4a2ce3e354c11721cd695760a24c70e0d5a0dfc3c5dcd51dfad6de2c237a682f36dc0b271f21bb3655e5333016aaa42c2efa1446e5f3c0a79ec417c4d30f77556951cb0f05dbfafb82d9f95951a9ea241fda2a6388f73ace036b98acce079f0e4feebccc96290a86dcc89118a901210b245f2d114cf94396e4dbb461e82aa26a0581389707957968c7cdc466213bb1cd417db207ef40c05842ab67a01a9b96eb1430ebc26e795bb491258d326d5174ad549401059e41782121e506744af8af9d8e493644a87d613600888541cbbe538c625883f3eb4aa3102c5cfcc25de8e97af8927619ce6a731b3b8462d51d993066b935b0648d2344ad72e4fd70f347fbd81041042e5ea31cc7b2e3156a920b80ecba487b950ca32ca95fae85b759c936246ecf441a9fdd95e8fee932d6782cdec686064018c857efc47fb4b2a122600d5fdd79af2486f44df7e629184e1c573bc0a9b3feb40b190ef2861a1ab45e2ac2201b9cd42e495deea247269820ed32389a2810ad6c0f9a296d2a2d9c54089fed50b7f5ecfcd33ab9954360e1d7f5598c32128cfcf2a1d8bf14616818da8a5343bfa88f0eedf392e9d4ab1ace1b60324129cd4852c2e27813a9cf71a6ae6229a4fcecc1a756b3e664c5f50af333082616815a3bec8fc0b75b8e4e767d719"
						}
						]
					},
					"offset": "d202964900000000d302964900000000d402964900000000d502964900000000"
				},
				"version_info": {
					"orig_version": 2,
					"version": 2,
					"block_header_version": 2
				}
			},
			0
		]
	}
	# "#
	# ,
	# r#"
	{
		"jsonrpc": "2.0",
		"id": 1,
		"result": {
			"Ok": null
		}
	}
	# "#
	# ,5 ,true, false, false);

	```
	 */
	fn tx_lock_outputs(&self, slate: Slate, participant_id: usize) -> Result<(), ErrorKind>;

	/**
	Networked version of [Owner::finalize_tx](struct.Owner.html#method.finalize_tx).

	```
	# grin_wallet_api::doctest_helper_json_rpc_owner_assert_response!(
	# r#"
	{
		"jsonrpc": "2.0",
		"method": "finalize_tx",
		"id": 1,
		"params": [
		{
			"version_info": {
				"version": 2,
				"orig_version": 2,
				"block_header_version": 2
			},
			"num_participants": 2,
			"id": "0436430c-2b02-624c-2032-570501212b00",
			"tx": {
				"offset": "d202964900000000d302964900000000d402964900000000d502964900000000",
				"body": {
					"inputs": [
						{
							"features": "Coinbase",
							"commit": "087df32304c5d4ae8b2af0bc31e700019d722910ef87dd4eec3197b80b207e3045"
						},
						{
							"features": "Coinbase",
							"commit": "08e1da9e6dc4d6e808a718b2f110a991dd775d65ce5ae408a4e1f002a4961aa9e7"
						}
					],
					"outputs": [
						{
							"features": "Plain",
							"commit": "099b48cfb1f80a2347dc89818449e68e76a3c6817a532a8e9ef2b4a5ccf4363850",
							"proof": "7ebcd2ed9bf5fb29854033ba3d0e720613bdf7dfacc586d2f6084c1cde0a2b72e955d4ce625916701dc7c347132f40d0f102a34e801d745ee54b49b765d08aae0bb801c60403e57cafade3b4b174e795b633ab9e402b5b1b6e1243fd10bbcf9368a75cb6a6c375c7bdf02da9e03b7f210df45d942e6fba2729cd512a372e6ed91a1b5c9c22831febea843e3f85adcf198f39ac9f7b73b70c60bfb474aa69878ea8d1d32fef30166b59caacaec3fd024de29a90f1587e08d2c36b3d5c560cabf658e212e0a40a4129b3e5c35557058def5551f4eb395759597ba808b3c34eac3bfb9716e4480d7931c5789c538463ec75be0eb807c894047fda6cbcd22682d3c6d3823cb330f090a2099e3510a3706b57d46c95224394d7f1c0a20d99cc314b8f1d9d02668e2e435f62e1194de0be6a1f50f72ed777ed51c8819f527a94918d1aa8df6461e98ed4c2b18210de50fbcf8c3df210bfe326d41f1dc0ad748cb0320ae28401c85ab4f7dcb99d88a052e95dc85b76d22b36cabd60e06ab84bb7e4ddfdab9c9730c8a986583237ed1ecbb323ee8e79b8cadca4b438b7c09531670b471dda6a2eb3e747916c88ce7d9d8e1b7f61660eeb9e5a13c60e4dfe89d1177d81d6f6570fda85158e646a15f1e8b9e977494dc19a339aab2e0e478670d80092d6ba37646e60714ef64eb4a3d37fe15f8f38b59114af34b235489eed3f69b7781c5fe496eb43ffe245c14bd740f745844a38cf0d904347aaa2b64f51add18822dac009d8b63fa3e4c9b1fa72187f9a4acba1ab315daa1b04c9a41f3be846ac420b37990e6c947a16cc9d5c0671b292bf77d7d8b8974d2ad3afae95ba7772c37432840f53a007f31e0195f3abdf100c4477723cc6c6d5da14894a73dfac342833731036487488fdade7b9d556c06f26173b6b67598d3769447ce2828d71dd45ac5af436c6b0"
						},
						{
							"features": "Plain",
							"commit": "0812276cc788e6870612296d926cba9f0e7b9810670710b5a6e6f1ba006d395774",
							"proof": "dcff6175390c602bfa92c2ffd1a9b2d84dcc9ea941f6f317bdd0f875244ef23e696fd17c71df79760ce5ce1a96aab1d15dd057358dc835e972febeb86d50ccec0dad7cfe0246d742eb753cf7b88c045d15bc7123f8cf7155647ccf663fca92a83c9a65d0ed756ea7ebffd2cac90c380a102ed9caaa355d175ed0bf58d3ac2f5e909d6c447dfc6b605e04925c2b17c33ebd1908c965a5541ea5d2ed45a0958e6402f89d7a56df1992e036d836e74017e73ccad5cb3a82b8e139e309792a31b15f3ffd72ed033253428c156c2b9799458a25c1da65b719780a22de7fe7f437ae2fccd22cf7ea357ab5aa66a5ef7d71fb0dc64aa0b5761f68278062bb39bb296c787e4cabc5e2a2933a416ce1c9a9696160386449c437e9120f7bb26e5b0e74d1f2e7d5bcd7aafb2a92b87d1548f1f911fb06af7bd6cc13cee29f7c9cb79021aed18186272af0e9d189ec107c81a8a3aeb4782b0d950e4881aa51b776bb6844b25bce97035b48a9bdb2aea3608687bcdd479d4fa998b5a839ff88558e4a29dff0ed13b55900abb5d439b70793d902ae9ad34587b18c919f6b875c91d14deeb1c373f5e76570d59a6549758f655f1128a54f162dfe8868e1587028e26ad91e528c5ae7ee9335fa58fb59022b5de29d80f0764a9917390d46db899acc6a5b416e25ecc9dccb7153646addcc81cadb5f0078febc7e05d7735aba494f39ef05697bbcc9b47b2ccc79595d75fc13c80678b5e237edce58d731f34c05b1ddcaa649acf2d865bbbc3ceda10508bcdd29d0496744644bf1c3516f6687dfeef5649c7dff90627d642739a59d91a8d1d0c4dc55d74a949e1074427664b467992c9e0f7d3af9d6ea79513e8946ddc0d356bac49878e64e6a95b0a30214214faf2ce317fa622ff3266b32a816e10a18e6d789a5da1f23e67b4f970a68a7bcd9e18825ee274b0483896a40"
						}
					],
					"kernels": [
						{
							"features": "Plain",
							"fee": "7000000",
							"lock_height": "0",
							"excess": "000000000000000000000000000000000000000000000000000000000000000000",
							"excess_sig": "00000000000000000000000000000000000000000000000000000000000000000000000000000000000000000000000000000000000000000000000000000000"
						}
					]
				}
			},
			"amount": "60000000000",
			"fee": "7000000",
			"height": "5",
			"lock_height": "0",
			"participant_data": [
				{
					"id": "0",
					"public_blind_excess": "033ac2158fa0077f087de60c19d8e431753baa5b63b6e1477f05a2a6e7190d4592",
					"public_nonce": "031b84c5567b126440995d3ed5aaba0565d71e1834604819ff9c17f5e9d5dd078f",
					"part_sig": null,
					"message": null,
					"message_sig": null
				},
				{
					"id": "1",
					"public_blind_excess": "024f9bc78c984c78d6e916d3a00746aa30fa1172124c8dbc0cbddcb7b486719bc7",
					"public_nonce": "031b84c5567b126440995d3ed5aaba0565d71e1834604819ff9c17f5e9d5dd078f",
					"part_sig": "8f07ddd5e9f5179cff19486034181ed76505baaad53e5d994064127b56c5841ba9c6dd6185c2b819799700fa1a69201f96cc6dfb9ca205a0ef7c35fb81d57dac",
					"message": null,
					"message_sig": null
				}
			]
		}
		]
	}
	# "#
	# ,
	# r#"
	{
		"jsonrpc": "2.0",
		"id": 1,
		"result": {
		"Ok": {
				"amount": "60000000000",
				"fee": "7000000",
				"height": "5",
				"id": "0436430c-2b02-624c-2032-570501212b00",
				"lock_height": "0",
				"num_participants": 2,
				"participant_data": [
					{
						"id": "0",
						"message": null,
						"message_sig": null,
						"part_sig": "8f07ddd5e9f5179cff19486034181ed76505baaad53e5d994064127b56c5841b38641aefa907a2fc1c051b1f73202794fffb6d422e328516a5c6b2ef41e935f8",
						"public_blind_excess": "033ac2158fa0077f087de60c19d8e431753baa5b63b6e1477f05a2a6e7190d4592",
						"public_nonce": "031b84c5567b126440995d3ed5aaba0565d71e1834604819ff9c17f5e9d5dd078f"
					},
					{
						"id": "1",
						"message": null,
						"message_sig": null,
						"part_sig": "8f07ddd5e9f5179cff19486034181ed76505baaad53e5d994064127b56c5841ba9c6dd6185c2b819799700fa1a69201f96cc6dfb9ca205a0ef7c35fb81d57dac",
						"public_blind_excess": "024f9bc78c984c78d6e916d3a00746aa30fa1172124c8dbc0cbddcb7b486719bc7",
						"public_nonce": "031b84c5567b126440995d3ed5aaba0565d71e1834604819ff9c17f5e9d5dd078f"
					}
				],
				"tx": {
					"body": {
						"inputs": [
							{
								"commit": "087df32304c5d4ae8b2af0bc31e700019d722910ef87dd4eec3197b80b207e3045",
								"features": "Coinbase"
							},
							{
								"commit": "08e1da9e6dc4d6e808a718b2f110a991dd775d65ce5ae408a4e1f002a4961aa9e7",
								"features": "Coinbase"
							}
						],
						"kernels": [
							{
								"excess": "09bac6083b05a32a9d9b37710c70dd0a1ef9329fde0848558976b6f1b81d80ceed",
								"excess_sig": "66074d25a751c4743342c90ad8ead9454daa00d9b9aed29bca321036d16c4b4da0e9c180a26b88565afcd269a7ac98f896c8db3dcbd48ab69443e8eac3beb3a4",
								"features": "Plain",
								"fee": "7000000",
								"lock_height": "0"
							}
						],
						"outputs": [
							{
								"commit": "099b48cfb1f80a2347dc89818449e68e76a3c6817a532a8e9ef2b4a5ccf4363850",
								"features": "Plain",
								"proof": "7ebcd2ed9bf5fb29854033ba3d0e720613bdf7dfacc586d2f6084c1cde0a2b72e955d4ce625916701dc7c347132f40d0f102a34e801d745ee54b49b765d08aae0bb801c60403e57cafade3b4b174e795b633ab9e402b5b1b6e1243fd10bbcf9368a75cb6a6c375c7bdf02da9e03b7f210df45d942e6fba2729cd512a372e6ed91a1b5c9c22831febea843e3f85adcf198f39ac9f7b73b70c60bfb474aa69878ea8d1d32fef30166b59caacaec3fd024de29a90f1587e08d2c36b3d5c560cabf658e212e0a40a4129b3e5c35557058def5551f4eb395759597ba808b3c34eac3bfb9716e4480d7931c5789c538463ec75be0eb807c894047fda6cbcd22682d3c6d3823cb330f090a2099e3510a3706b57d46c95224394d7f1c0a20d99cc314b8f1d9d02668e2e435f62e1194de0be6a1f50f72ed777ed51c8819f527a94918d1aa8df6461e98ed4c2b18210de50fbcf8c3df210bfe326d41f1dc0ad748cb0320ae28401c85ab4f7dcb99d88a052e95dc85b76d22b36cabd60e06ab84bb7e4ddfdab9c9730c8a986583237ed1ecbb323ee8e79b8cadca4b438b7c09531670b471dda6a2eb3e747916c88ce7d9d8e1b7f61660eeb9e5a13c60e4dfe89d1177d81d6f6570fda85158e646a15f1e8b9e977494dc19a339aab2e0e478670d80092d6ba37646e60714ef64eb4a3d37fe15f8f38b59114af34b235489eed3f69b7781c5fe496eb43ffe245c14bd740f745844a38cf0d904347aaa2b64f51add18822dac009d8b63fa3e4c9b1fa72187f9a4acba1ab315daa1b04c9a41f3be846ac420b37990e6c947a16cc9d5c0671b292bf77d7d8b8974d2ad3afae95ba7772c37432840f53a007f31e0195f3abdf100c4477723cc6c6d5da14894a73dfac342833731036487488fdade7b9d556c06f26173b6b67598d3769447ce2828d71dd45ac5af436c6b0"
							},
							{
								"commit": "0812276cc788e6870612296d926cba9f0e7b9810670710b5a6e6f1ba006d395774",
								"features": "Plain",
								"proof": "dcff6175390c602bfa92c2ffd1a9b2d84dcc9ea941f6f317bdd0f875244ef23e696fd17c71df79760ce5ce1a96aab1d15dd057358dc835e972febeb86d50ccec0dad7cfe0246d742eb753cf7b88c045d15bc7123f8cf7155647ccf663fca92a83c9a65d0ed756ea7ebffd2cac90c380a102ed9caaa355d175ed0bf58d3ac2f5e909d6c447dfc6b605e04925c2b17c33ebd1908c965a5541ea5d2ed45a0958e6402f89d7a56df1992e036d836e74017e73ccad5cb3a82b8e139e309792a31b15f3ffd72ed033253428c156c2b9799458a25c1da65b719780a22de7fe7f437ae2fccd22cf7ea357ab5aa66a5ef7d71fb0dc64aa0b5761f68278062bb39bb296c787e4cabc5e2a2933a416ce1c9a9696160386449c437e9120f7bb26e5b0e74d1f2e7d5bcd7aafb2a92b87d1548f1f911fb06af7bd6cc13cee29f7c9cb79021aed18186272af0e9d189ec107c81a8a3aeb4782b0d950e4881aa51b776bb6844b25bce97035b48a9bdb2aea3608687bcdd479d4fa998b5a839ff88558e4a29dff0ed13b55900abb5d439b70793d902ae9ad34587b18c919f6b875c91d14deeb1c373f5e76570d59a6549758f655f1128a54f162dfe8868e1587028e26ad91e528c5ae7ee9335fa58fb59022b5de29d80f0764a9917390d46db899acc6a5b416e25ecc9dccb7153646addcc81cadb5f0078febc7e05d7735aba494f39ef05697bbcc9b47b2ccc79595d75fc13c80678b5e237edce58d731f34c05b1ddcaa649acf2d865bbbc3ceda10508bcdd29d0496744644bf1c3516f6687dfeef5649c7dff90627d642739a59d91a8d1d0c4dc55d74a949e1074427664b467992c9e0f7d3af9d6ea79513e8946ddc0d356bac49878e64e6a95b0a30214214faf2ce317fa622ff3266b32a816e10a18e6d789a5da1f23e67b4f970a68a7bcd9e18825ee274b0483896a40"
							}
						]
					},
					"offset": "d202964900000000d302964900000000d402964900000000d502964900000000"
				},
				"version_info": {
					"orig_version": 2,
					"version": 2,
					"block_header_version": 2
				}
			}
		}
	}
	# "#
	# , 5, true, true, false);
	```
	 */
	fn finalize_tx(&self, slate: Slate) -> Result<Slate, ErrorKind>;

	/**
	Networked version of [Owner::post_tx](struct.Owner.html#method.post_tx).

	```
	# grin_wallet_api::doctest_helper_json_rpc_owner_assert_response!(
	# r#"
	{
		"jsonrpc": "2.0",
		"id": 1,
		"method": "post_tx",
		"params": [
		{
			"offset": "d202964900000000d302964900000000d402964900000000d502964900000000",
			"body": {
				"inputs": [
					{
						"features": "Coinbase",
						"commit": "087df32304c5d4ae8b2af0bc31e700019d722910ef87dd4eec3197b80b207e3045"
					},
					{
						"features": "Coinbase",
						"commit": "08e1da9e6dc4d6e808a718b2f110a991dd775d65ce5ae408a4e1f002a4961aa9e7"
					}
				],
				"outputs": [
					{
						"features": "Plain",
						"commit": "099b48cfb1f80a2347dc89818449e68e76a3c6817a532a8e9ef2b4a5ccf4363850",
						"proof": "7ebcd2ed9bf5fb29854033ba3d0e720613bdf7dfacc586d2f6084c1cde0a2b72e955d4ce625916701dc7c347132f40d0f102a34e801d745ee54b49b765d08aae0bb801c60403e57cafade3b4b174e795b633ab9e402b5b1b6e1243fd10bbcf9368a75cb6a6c375c7bdf02da9e03b7f210df45d942e6fba2729cd512a372e6ed91a1b5c9c22831febea843e3f85adcf198f39ac9f7b73b70c60bfb474aa69878ea8d1d32fef30166b59caacaec3fd024de29a90f1587e08d2c36b3d5c560cabf658e212e0a40a4129b3e5c35557058def5551f4eb395759597ba808b3c34eac3bfb9716e4480d7931c5789c538463ec75be0eb807c894047fda6cbcd22682d3c6d3823cb330f090a2099e3510a3706b57d46c95224394d7f1c0a20d99cc314b8f1d9d02668e2e435f62e1194de0be6a1f50f72ed777ed51c8819f527a94918d1aa8df6461e98ed4c2b18210de50fbcf8c3df210bfe326d41f1dc0ad748cb0320ae28401c85ab4f7dcb99d88a052e95dc85b76d22b36cabd60e06ab84bb7e4ddfdab9c9730c8a986583237ed1ecbb323ee8e79b8cadca4b438b7c09531670b471dda6a2eb3e747916c88ce7d9d8e1b7f61660eeb9e5a13c60e4dfe89d1177d81d6f6570fda85158e646a15f1e8b9e977494dc19a339aab2e0e478670d80092d6ba37646e60714ef64eb4a3d37fe15f8f38b59114af34b235489eed3f69b7781c5fe496eb43ffe245c14bd740f745844a38cf0d904347aaa2b64f51add18822dac009d8b63fa3e4c9b1fa72187f9a4acba1ab315daa1b04c9a41f3be846ac420b37990e6c947a16cc9d5c0671b292bf77d7d8b8974d2ad3afae95ba7772c37432840f53a007f31e0195f3abdf100c4477723cc6c6d5da14894a73dfac342833731036487488fdade7b9d556c06f26173b6b67598d3769447ce2828d71dd45ac5af436c6b0"
					},
					{
						"features": "Plain",
						"commit": "0812276cc788e6870612296d926cba9f0e7b9810670710b5a6e6f1ba006d395774",
						"proof": "dcff6175390c602bfa92c2ffd1a9b2d84dcc9ea941f6f317bdd0f875244ef23e696fd17c71df79760ce5ce1a96aab1d15dd057358dc835e972febeb86d50ccec0dad7cfe0246d742eb753cf7b88c045d15bc7123f8cf7155647ccf663fca92a83c9a65d0ed756ea7ebffd2cac90c380a102ed9caaa355d175ed0bf58d3ac2f5e909d6c447dfc6b605e04925c2b17c33ebd1908c965a5541ea5d2ed45a0958e6402f89d7a56df1992e036d836e74017e73ccad5cb3a82b8e139e309792a31b15f3ffd72ed033253428c156c2b9799458a25c1da65b719780a22de7fe7f437ae2fccd22cf7ea357ab5aa66a5ef7d71fb0dc64aa0b5761f68278062bb39bb296c787e4cabc5e2a2933a416ce1c9a9696160386449c437e9120f7bb26e5b0e74d1f2e7d5bcd7aafb2a92b87d1548f1f911fb06af7bd6cc13cee29f7c9cb79021aed18186272af0e9d189ec107c81a8a3aeb4782b0d950e4881aa51b776bb6844b25bce97035b48a9bdb2aea3608687bcdd479d4fa998b5a839ff88558e4a29dff0ed13b55900abb5d439b70793d902ae9ad34587b18c919f6b875c91d14deeb1c373f5e76570d59a6549758f655f1128a54f162dfe8868e1587028e26ad91e528c5ae7ee9335fa58fb59022b5de29d80f0764a9917390d46db899acc6a5b416e25ecc9dccb7153646addcc81cadb5f0078febc7e05d7735aba494f39ef05697bbcc9b47b2ccc79595d75fc13c80678b5e237edce58d731f34c05b1ddcaa649acf2d865bbbc3ceda10508bcdd29d0496744644bf1c3516f6687dfeef5649c7dff90627d642739a59d91a8d1d0c4dc55d74a949e1074427664b467992c9e0f7d3af9d6ea79513e8946ddc0d356bac49878e64e6a95b0a30214214faf2ce317fa622ff3266b32a816e10a18e6d789a5da1f23e67b4f970a68a7bcd9e18825ee274b0483896a40"
					}
				],
				"kernels": [
					{
						"features": "Plain",
						"fee": "7000000",
						"lock_height": "0",
						"excess": "09bac6083b05a32a9d9b37710c70dd0a1ef9329fde0848558976b6f1b81d80ceed",
						"excess_sig": "66074d25a751c4743342c90ad8ead9454daa00d9b9aed29bca321036d16c4b4da0e9c180a26b88565afcd269a7ac98f896c8db3dcbd48ab69443e8eac3beb3a4"
					}
				]
			}
		},
		false
		]
	}
	# "#
	# ,
	# r#"
	{
		"id": 1,
		"jsonrpc": "2.0",
		"result": {
			"Ok": null
		}
	}
	# "#
	# , 5, true, true, true);
	```
	 */

	fn post_tx(&self, tx: &Transaction, fluff: bool) -> Result<(), ErrorKind>;

	/**
	Networked version of [Owner::cancel_tx](struct.Owner.html#method.cancel_tx).


	```
	# grin_wallet_api::doctest_helper_json_rpc_owner_assert_response!(
	# r#"
	{
		"jsonrpc": "2.0",
		"method": "cancel_tx",
		"params": [null, "0436430c-2b02-624c-2032-570501212b00"],
		"id": 1
	}
	# "#
	# ,
	# r#"
	{
		"id": 1,
		"jsonrpc": "2.0",
		"result": {
			"Ok": null
		}
	}
	# "#
	# , 5, true, true, false);
	```
	 */
	fn cancel_tx(&self, tx_id: Option<u32>, tx_slate_id: Option<Uuid>) -> Result<(), ErrorKind>;

	/**
	Networked version of [Owner::get_stored_tx](struct.Owner.html#method.get_stored_tx).

	```
	# grin_wallet_api::doctest_helper_json_rpc_owner_assert_response!(
	# r#"
	{
		"jsonrpc": "2.0",
		"method": "get_stored_tx",
		"id": 1,
		"params": [
			{
				"amount_credited": "59993000000",
				"amount_debited": "120000000000",
				"confirmation_ts": "2019-01-15T16:01:26Z",
				"confirmed": false,
				"creation_ts": "2019-01-15T16:01:26Z",
				"fee": "7000000",
				"id": 5,
				"messages": {
					"messages": [
						{
							"id": "0",
							"message": null,
							"message_sig": null,
							"public_key": "033ac2158fa0077f087de60c19d8e431753baa5b63b6e1477f05a2a6e7190d4592"
						},
						{
							"id": "1",
							"message": null,
							"message_sig": null,
							"public_key": "024f9bc78c984c78d6e916d3a00746aa30fa1172124c8dbc0cbddcb7b486719bc7"
						}
					]
				},
				"num_inputs": 2,
				"num_outputs": 1,
				"parent_key_id": "0200000000000000000000000000000000",
				"stored_tx": "0436430c-2b02-624c-2032-570501212b00.grintx",
				"tx_slate_id": "0436430c-2b02-624c-2032-570501212b00",
				"tx_type": "TxSent"
			}
		]
	}
	# "#
	# ,
	# r#"
	{
		"jsonrpc": "2.0",
		"id": 1,
		"result": {
			"Ok": {
				"body": {
					"inputs": [
						{
							"commit": "087df32304c5d4ae8b2af0bc31e700019d722910ef87dd4eec3197b80b207e3045",
							"features": "Coinbase"
						},
						{
							"commit": "08e1da9e6dc4d6e808a718b2f110a991dd775d65ce5ae408a4e1f002a4961aa9e7",
							"features": "Coinbase"
						}
					],
					"kernels": [
						{
							"excess": "000000000000000000000000000000000000000000000000000000000000000000",
							"excess_sig": "00000000000000000000000000000000000000000000000000000000000000000000000000000000000000000000000000000000000000000000000000000000",
							"features": "Plain",
							"fee": "7000000",
							"lock_height": "0"
						}
					],
					"outputs": [
						{
							"commit": "099b48cfb1f80a2347dc89818449e68e76a3c6817a532a8e9ef2b4a5ccf4363850",
							"features": "Plain",
							"proof": "29701ceae262cac77b79b868c883a292e61e6de8192b868edcd1300b0973d91396b156ace6bd673402a303de10ddd8a5e6b7f17ba6557a574a672bd04cc273ab04ed8e2ca80bac483345c0ec843f521814ce1301ec9adc38956a12b4d948acce71295a4f52bcdeb8a1c9f2d6b2da5d731262a5e9c0276ef904df9ef8d48001420cd59f75a2f1ae5c7a1c7c6b9f140e7613e52ef9e249f29f9340b7efb80699e460164324616f98fd4cde3db52497c919e95222fffeacb7e65deca7e368a80ce713c19de7da5369726228ee336f5bd494538c12ccbffeb1b9bfd5fc8906d1c64245b516f103fa96d9c56975837652c1e0fa5803d7ccf1147d8f927e36da717f7ad79471dbe192f5f50f87a79fc3fe030dba569b634b92d2cf307993cce545633af263897cd7e6ebf4dcafb176d07358bdc38d03e45a49dfa9c8c6517cd68d167ffbf6c3b4de0e2dd21909cbad4c467b84e5700be473a39ac59c669d7c155c4bcab9b8026eea3431c779cd277e4922d2b9742e1f6678cbe869ec3b5b7ef4132ddb6cdd06cf27dbeb28be72b949fa897610e48e3a0d789fd2eea75abc97b3dc7e00e5c8b3d24e40c6f24112adb72352b89a2bef0599345338e9e76202a3c46efa6370952b2aca41aadbae0ea32531acafcdab6dd066d769ebf50cf4f3c0a59d2d5fa79600a207b9417c623f76ad05e8cccfcd4038f9448bc40f127ca7c0d372e46074e334fe49f5a956ec0056f4da601e6af80eb1a6c4951054869e665b296d8c14f344ca2dc5fdd5df4a3652536365a1615ad9b422165c77bf8fe65a835c8e0c41e070014eb66ef8c525204e990b3a3d663c1e42221b496895c37a2f0c1bf05e91235409c3fe3d89a9a79d6c78609ab18a463311911f71fa37bb73b15fcd38143d1404fd2ce81004dc7ff89cf1115dcc0c35ce1c1bf9941586fb959770f2618ccb7118a7"
						},
						{
							"commit": "0812276cc788e6870612296d926cba9f0e7b9810670710b5a6e6f1ba006d395774",
							"features": "Plain",
							"proof": "284b9f9199411c6bbf7227eae15cc9fa7ed30534af3ecff85b0d016da329cae1f1edf79f01426434cb90afcc2f0a1fb296e5c51a91b5e57a1f0230fda4f8c5950e7986fa379b99d64b6039a86cc7e35e040ba192b781043959851268ca9874a918805ea958c84f7fee8d3ab4262f032f5a3f840ebcdd273b29be810114e6e86a959d8e4c080572e3ef249edd6ad68503ec3bc4486548520ea2775a41aea67aac99945fce9e7a7769d71f893ad7f0d0108692f6b6852312cae6f9857063055bda59dce521927c70040b8026a41b6517cae0a1c947ca244984a5c0adf7c6483b0939346c48f61cac37d501f46a1c5878b67cee0d0723f4eeadc9f5d71ed5e9f33b4294b58d3ebeefeaa13f20357599be549ce18e6e2eb1d50e1235ccc40ec9184c68a623741a7238ce69aa3a1d25156b3b7eb38fdd6fbe5473979feee3317df279c60d48a289826aa4c76dbce24d526890d4e6e2f83e80f674a1248fc1dc037d982009012ae1133f5e158ae6cdadb18c8d53e4a8ae5595c758782c67aa0c20f146d52085cf45a35794cec45702830f8952a69744718fbe6fe0d3da66e348dd3473a0aced7080fbf5494c3e7e141916f3b135b33277f998fcd9acfbca8709814866e9838a5dcda4c29422cf157293e6fc2ccc2d25423517843bd8e21c61ced72312c0b48814c312021b0d31598d2389b0b329baa1169922a4c34173dd5f540545be5066a0f291f1a870e1aaff94c19f0a855254882a17984baeda08e8ead53d1563e9ee4bc36742789cef4f3ab158054d7ddfe2a2b37b5a8a30be84ff7df9a7d758a9b76751a3622057721a3ec5b873582d0c91cd1febbc153662739854ea15c9903023c193c6b5768b55484108f897cdc47d13a9088b32558e57f12f5807668649c99a17b51905127340e8b49c42775f1b3cab072dfad33d33cc1e4ba5964d728ed0a905"
						}
					]
				},
				"offset": "d202964900000000d302964900000000d402964900000000d502964900000000"
			}
		}
	}
	# "#
	# , 5, true, true, false);
	```
	 */
	fn get_stored_tx(&self, tx: &TxLogEntry) -> Result<Option<Transaction>, ErrorKind>;

	/**
	Networked version of [Owner::verify_slate_messages](struct.Owner.html#method.verify_slate_messages).

	```
	# grin_wallet_api::doctest_helper_json_rpc_owner_assert_response!(
	# r#"
	{
		"jsonrpc": "2.0",
		"method": "verify_slate_messages",
		"id": 1,
		"params": [ {
				"amount": "6000000000",
				"fee": "8000000",
				"height": "4",
				"id": "0436430c-2b02-624c-2032-570501212b00",
				"lock_height": "4",
				"num_participants": 2,
				"participant_data": [
				{
					"id": "0",
					"message": "my message",
					"message_sig": "8f07ddd5e9f5179cff19486034181ed76505baaad53e5d994064127b56c5841b1d4c1358be398f801eb90d933774b5218fa7e769b11c4c640402253353656f75",
					"part_sig": null,
					"public_blind_excess": "034b4df2f0558b73ea72a1ca5c4ab20217c66bbe0829056fca7abe76888e9349ee",
					"public_nonce": "031b84c5567b126440995d3ed5aaba0565d71e1834604819ff9c17f5e9d5dd078f"
				}
				],
				"tx": {
					"body": {
						"inputs": [
						{
							"commit": "08e1da9e6dc4d6e808a718b2f110a991dd775d65ce5ae408a4e1f002a4961aa9e7",
							"features": "Coinbase"
						}
						],
						"kernels": [
						{
							"excess": "000000000000000000000000000000000000000000000000000000000000000000",
							"excess_sig": "00000000000000000000000000000000000000000000000000000000000000000000000000000000000000000000000000000000000000000000000000000000",
							"features": "HeightLocked",
							"fee": "8000000",
							"lock_height": "4"
						}
						],
						"outputs": [
						{
							"commit": "094be57c91787fc2033d5d97fae099f1a6ddb37ea48370f1a138f09524c767fdd3",
							"features": "Plain",
							"proof": "2a42e9e902b70ce44e1fccb14de87ee0a97100bddf12c6bead1b9c5f4eb60300f29c13094fa12ffeee238fb4532b18f6b61cf51b23c1c7e1ad2e41560dc27edc0a2b9e647a0b3e4e806fced5b65e61d0f1f5197d3e2285c632d359e27b6b9206b2caffea4f67e0c7a2812e7a22c134b98cf89bd43d9f28b8bec25cce037a0ac5b1ae8f667e54e1250813a5263004486b4465ad4e641ab2b535736ea26535a11013564f08f483b7dab1c2bcc3ee38eadf2f7850eff7e3459a4bbabf9f0cf6c50d0c0a4120565cd4a2ce3e354c11721cd695760a24c70e0d5a0dfc3c5dcd51dfad6de2c237a682f36dc0b271f21bb3655e5333016aaa42c2efa1446e5f3c0a79ec417c4d30f77556951cb0f05dbfafb82d9f95951a9ea241fda2a6388f73ace036b98acce079f0e4feebccc96290a86dcc89118a901210b245f2d114cf94396e4dbb461e82aa26a0581389707957968c7cdc466213bb1cd417db207ef40c05842ab67a01a9b96eb1430ebc26e795bb491258d326d5174ad549401059e41782121e506744af8af9d8e493644a87d613600888541cbbe538c625883f3eb4aa3102c5cfcc25de8e97af8927619ce6a731b3b8462d51d993066b935b0648d2344ad72e4fd70f347fbd81041042e5ea31cc7b2e3156a920b80ecba487b950ca32ca95fae85b759c936246ecf441a9fdd95e8fee932d6782cdec686064018c857efc47fb4b2a122600d5fdd79af2486f44df7e629184e1c573bc0a9b3feb40b190ef2861a1ab45e2ac2201b9cd42e495deea247269820ed32389a2810ad6c0f9a296d2a2d9c54089fed50b7f5ecfcd33ab9954360e1d7f5598c32128cfcf2a1d8bf14616818da8a5343bfa88f0eedf392e9d4ab1ace1b60324129cd4852c2e27813a9cf71a6ae6229a4fcecc1a756b3e664c5f50af333082616815a3bec8fc0b75b8e4e767d719"
						}
						]
					},
					"offset": "d202964900000000d302964900000000d402964900000000d502964900000000"
				},
				"version_info": {
					"orig_version": 2,
					"version": 2,
					"block_header_version": 2
				}
			}
		]
	}
	# "#
	# ,
	# r#"
	{
		"jsonrpc": "2.0",
		"id": 1,
		"result": {
			"Ok": null
		}
	}
	# "#
	# ,5 ,true, false, false);
	```
	*/
	fn verify_slate_messages(&self, slate: &Slate) -> Result<(), ErrorKind>;

	/**
	Networked version of [Owner::restore](struct.Owner.html#method.restore).


	```
	# grin_wallet_api::doctest_helper_json_rpc_owner_assert_response!(
	# r#"
	{
		"jsonrpc": "2.0",
		"method": "restore",
		"params": [],
		"id": 1
	}
	# "#
	# ,
	# r#"
	{
		"id": 1,
		"jsonrpc": "2.0",
		"result": {
			"Ok": null
		}
	}
	# "#
	# , 1, false, false, false);
	```
	 */
	fn restore(&self) -> Result<(), ErrorKind>;

	/**
	Networked version of [Owner::check_repair](struct.Owner.html#method.check_repair).


	```
	# grin_wallet_api::doctest_helper_json_rpc_owner_assert_response!(
	# r#"
	{
		"jsonrpc": "2.0",
		"method": "check_repair",
		"params": [false],
		"id": 1
	}
	# "#
	# ,
	# r#"
	{
		"id": 1,
		"jsonrpc": "2.0",
		"result": {
			"Ok": null
		}
	}
	# "#
	# , 1, false, false, false);
	```
	 */
	fn check_repair(&self, delete_unconfirmed: bool) -> Result<(), ErrorKind>;

	/**
	Networked version of [Owner::node_height](struct.Owner.html#method.node_height).


	```
	# grin_wallet_api::doctest_helper_json_rpc_owner_assert_response!(
	# r#"
	{
		"jsonrpc": "2.0",
		"method": "node_height",
		"params": [],
		"id": 1
	}
	# "#
	# ,
	# r#"
	{
		"id": 1,
		"jsonrpc": "2.0",
		"result": {
			"Ok": {
				"height": "5",
				"updated_from_node": true
			}
		}
	}
	# "#
	# , 5, false, false, false);
	```
	 */
	fn node_height(&self) -> Result<NodeHeightResult, ErrorKind>;
}

impl<W: ?Sized, C, K> OwnerRpc for Owner<W, C, K>
where
	W: WalletBackend<C, K>,
	C: NodeClient,
	K: Keychain,
{
	fn accounts(&self) -> Result<Vec<AcctPathMapping>, ErrorKind> {
		Owner::accounts(self).map_err(|e| e.kind())
	}

	fn create_account_path(&self, label: &String) -> Result<Identifier, ErrorKind> {
		Owner::create_account_path(self, label).map_err(|e| e.kind())
	}

	fn set_active_account(&self, label: &String) -> Result<(), ErrorKind> {
		Owner::set_active_account(self, label).map_err(|e| e.kind())
	}

	fn retrieve_outputs(
		&self,
		include_spent: bool,
		refresh_from_node: bool,
		tx_id: Option<u32>,
	) -> Result<(bool, Vec<OutputCommitMapping>), ErrorKind> {
		Owner::retrieve_outputs(self, include_spent, refresh_from_node, tx_id).map_err(|e| e.kind())
	}

	fn retrieve_txs(
		&self,
		refresh_from_node: bool,
		tx_id: Option<u32>,
		tx_slate_id: Option<Uuid>,
	) -> Result<(bool, Vec<TxLogEntry>), ErrorKind> {
		Owner::retrieve_txs(self, refresh_from_node, tx_id, tx_slate_id).map_err(|e| e.kind())
	}

	fn retrieve_summary_info(
		&self,
		refresh_from_node: bool,
		minimum_confirmations: u64,
	) -> Result<(bool, WalletInfo), ErrorKind> {
		Owner::retrieve_summary_info(self, refresh_from_node, minimum_confirmations)
			.map_err(|e| e.kind())
	}

	fn init_send_tx(&self, args: InitTxArgs) -> Result<Slate, ErrorKind> {
		Owner::init_send_tx(self, args).map_err(|e| e.kind())
	}

	fn issue_invoice_tx(&self, args: IssueInvoiceTxArgs) -> Result<Slate, ErrorKind> {
		Owner::issue_invoice_tx(self, args).map_err(|e| e.kind())
	}

	fn process_invoice_tx(&self, slate: &Slate, args: InitTxArgs) -> Result<Slate, ErrorKind> {
		Owner::process_invoice_tx(self, slate, args).map_err(|e| e.kind())
	}

	fn finalize_tx(&self, mut slate: Slate) -> Result<Slate, ErrorKind> {
		Owner::finalize_tx(self, &mut slate).map_err(|e| e.kind())
	}

	fn tx_lock_outputs(&self, mut slate: Slate, participant_id: usize) -> Result<(), ErrorKind> {
		Owner::tx_lock_outputs(self, &mut slate, participant_id).map_err(|e| e.kind())
	}

	fn cancel_tx(&self, tx_id: Option<u32>, tx_slate_id: Option<Uuid>) -> Result<(), ErrorKind> {
		Owner::cancel_tx(self, tx_id, tx_slate_id).map_err(|e| e.kind())
	}

	fn get_stored_tx(&self, tx: &TxLogEntry) -> Result<Option<Transaction>, ErrorKind> {
		Owner::get_stored_tx(self, tx).map_err(|e| e.kind())
	}

	fn post_tx(&self, tx: &Transaction, fluff: bool) -> Result<(), ErrorKind> {
		Owner::post_tx(self, tx, fluff).map_err(|e| e.kind())
	}

	fn verify_slate_messages(&self, slate: &Slate) -> Result<(), ErrorKind> {
		Owner::verify_slate_messages(self, slate).map_err(|e| e.kind())
	}

	fn restore(&self) -> Result<(), ErrorKind> {
		Owner::restore(self).map_err(|e| e.kind())
	}

	fn check_repair(&self, delete_unconfirmed: bool) -> Result<(), ErrorKind> {
		Owner::check_repair(self, delete_unconfirmed).map_err(|e| e.kind())
	}

	fn node_height(&self) -> Result<NodeHeightResult, ErrorKind> {
		Owner::node_height(self).map_err(|e| e.kind())
	}
}

/// helper to set up a real environment to run integrated doctests
pub fn run_doctest_owner(
	request: serde_json::Value,
	test_dir: &str,
	blocks_to_mine: u64,
	perform_tx: bool,
	lock_tx: bool,
	finalize_tx: bool,
) -> Result<Option<serde_json::Value>, String> {
	use easy_jsonrpc::Handler;
	use grin_wallet_impls::test_framework::{self, LocalWalletClient, WalletProxy};
	use grin_wallet_libwallet::api_impl;
	use grin_wallet_util::grin_keychain::ExtKeychain;

	use crate::core::global;
	use crate::core::global::ChainTypes;
	use grin_wallet_util::grin_util as util;

	use std::fs;
	use std::thread;

	util::init_test_logger();
	let _ = fs::remove_dir_all(test_dir);
	global::set_mining_mode(ChainTypes::AutomatedTesting);

	let mut wallet_proxy: WalletProxy<LocalWalletClient, ExtKeychain> = WalletProxy::new(test_dir);
	let chain = wallet_proxy.chain.clone();

	let rec_phrase_1 =
		"fat twenty mean degree forget shell check candy immense awful \
		 flame next during february bulb bike sun wink theory day kiwi embrace peace lunch";
	let client1 = LocalWalletClient::new("wallet1", wallet_proxy.tx.clone());
	let wallet1 = test_framework::create_wallet(
		&format!("{}/wallet1", test_dir),
		client1.clone(),
		Some(rec_phrase_1),
	);
	wallet_proxy.add_wallet("wallet1", client1.get_send_instance(), wallet1.clone());

	let rec_phrase_2 =
		"hour kingdom ripple lunch razor inquiry coyote clay stamp mean \
		 sell finish magic kid tiny wage stand panther inside settle feed song hole exile";
	let client2 = LocalWalletClient::new("wallet2", wallet_proxy.tx.clone());
	let wallet2 = test_framework::create_wallet(
		&format!("{}/wallet2", test_dir),
		client2.clone(),
		Some(rec_phrase_2),
	);
	wallet_proxy.add_wallet("wallet2", client2.get_send_instance(), wallet2.clone());

	// Set the wallet proxy listener running
	thread::spawn(move || {
		if let Err(e) = wallet_proxy.run() {
			error!("Wallet Proxy error: {}", e);
		}
	});

	// Mine a few blocks to wallet 1 so there's something to send
	for _ in 0..blocks_to_mine {
		let _ = test_framework::award_blocks_to_wallet(&chain, wallet1.clone(), 1 as usize, false);
		//update local outputs after each block, so transaction IDs stay consistent
		let mut w = wallet1.lock();
		w.open_with_credentials().unwrap();
		let (wallet_refreshed, _) =
			api_impl::owner::retrieve_summary_info(&mut *w, true, 1).unwrap();
		assert!(wallet_refreshed);
		w.close().unwrap();
	}

	if perform_tx {
		let amount = 60_000_000_000;
		let mut w = wallet1.lock();
		w.open_with_credentials().unwrap();
		let args = InitTxArgs {
			src_acct_name: None,
			amount,
			minimum_confirmations: 2,
			max_outputs: 500,
			num_change_outputs: 1,
			selection_strategy_is_use_all: true,
			..Default::default()
		};
		let mut slate = api_impl::owner::init_send_tx(&mut *w, args, true).unwrap();
		println!("INITIAL SLATE");
		println!("{}", serde_json::to_string_pretty(&slate).unwrap());
		{
			let mut w2 = wallet2.lock();
			w2.open_with_credentials().unwrap();
			slate = api_impl::foreign::receive_tx(&mut *w2, &slate, None, None, true).unwrap();
			w2.close().unwrap();
		}
		// Spit out slate for input to finalize_tx
		if lock_tx {
			api_impl::owner::tx_lock_outputs(&mut *w, &slate, 0).unwrap();
		}
		println!("RECEIPIENT SLATE");
		println!("{}", serde_json::to_string_pretty(&slate).unwrap());
		if finalize_tx {
			slate = api_impl::owner::finalize_tx(&mut *w, &slate).unwrap();
			error!("FINALIZED TX SLATE");
			println!("{}", serde_json::to_string_pretty(&slate).unwrap());
		}
		w.close().unwrap();
	}

	if perform_tx && lock_tx && finalize_tx {
		// mine to move the chain on
		let _ = test_framework::award_blocks_to_wallet(&chain, wallet1.clone(), 3 as usize, false);
	}

	let mut api_owner = Owner::new(wallet1.clone());
	api_owner.doctest_mode = true;
	let owner_api = &api_owner as &dyn OwnerRpc;
	Ok(owner_api.handle_request(request).as_option())
}

#[doc(hidden)]
#[macro_export]
macro_rules! doctest_helper_json_rpc_owner_assert_response {
	($request:expr, $expected_response:expr, $blocks_to_mine:expr, $perform_tx:expr, $lock_tx:expr, $finalize_tx:expr) => {
		// create temporary wallet, run jsonrpc request on owner api of wallet, delete wallet, return
		// json response.
		// In order to prevent leaking tempdirs, This function should not panic.
		use grin_wallet_api::run_doctest_owner;
		use serde_json;
		use serde_json::Value;
		use tempfile::tempdir;

		let dir = tempdir().map_err(|e| format!("{:#?}", e)).unwrap();
		let dir = dir
			.path()
			.to_str()
			.ok_or("Failed to convert tmpdir path to string.".to_owned())
			.unwrap();

		let request_val: Value = serde_json::from_str($request).unwrap();
		let expected_response: Value = serde_json::from_str($expected_response).unwrap();

		let response = run_doctest_owner(
			request_val,
			dir,
			$blocks_to_mine,
			$perform_tx,
			$lock_tx,
			$finalize_tx,
			)
		.unwrap()
		.unwrap();

		if response != expected_response {
			panic!(
				"(left != right) \nleft: {}\nright: {}",
				serde_json::to_string_pretty(&response).unwrap(),
				serde_json::to_string_pretty(&expected_response).unwrap()
				);
			}
	};
}<|MERGE_RESOLUTION|>--- conflicted
+++ resolved
@@ -25,13 +25,8 @@
 use easy_jsonrpc;
 
 /// Public definition used to generate Owner jsonrpc api.
-<<<<<<< HEAD
-/// * When running `grin-wallet listen` with defaults, the V2 api is available at
-/// `localhost:3520/v2/owner`
-=======
 /// * When running `grin-wallet owner_api` with defaults, the V2 api is available at
 /// `localhost:3420/v2/owner`
->>>>>>> 21dd3d53
 /// * The endpoint only supports POST operations, with the json-rpc request as the body
 #[easy_jsonrpc::rpc]
 pub trait OwnerRpc {

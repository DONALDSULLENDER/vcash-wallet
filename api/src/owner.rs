--- conflicted
+++ resolved
@@ -26,16 +26,11 @@
 use crate::libwallet::api_impl::owner_updater::{start_updater_log_thread, StatusMessage};
 use crate::libwallet::api_impl::{owner, owner_updater};
 use crate::libwallet::{
-<<<<<<< HEAD
-	AcctPathMapping, Error, ErrorKind, InitTxArgs, IssueInvoiceTxArgs, IssueTokenArgs, NodeClient,
-	NodeHeightResult, OutputCommitMapping, Slate, TokenOutputCommitMapping, TokenTxLogEntry,
-	TxLogEntry, WalletInfo, WalletInst, WalletLCProvider,
-=======
 	AcctPathMapping, Error, ErrorKind, InitTxArgs, IssueInvoiceTxArgs, NodeClient,
 	NodeHeightResult, OutputCommitMapping, PaymentProof, Slate, TxLogEntry, WalletInfo, WalletInst,
 	WalletLCProvider,
->>>>>>> c42d5ddc
 };
+use crate::libwallet::{IssueTokenArgs, TokenOutputCommitMapping, TokenTxLogEntry};
 use crate::util::logger::LoggingConfig;
 use crate::util::secp::key::SecretKey;
 use crate::util::{from_hex, static_secp_instance, Mutex, ZeroingString};
@@ -460,7 +455,7 @@
 	/// ```
 	/// # grin_wallet_api::doctest_helper_setup_doc_env!(wallet, wallet_config);
 	///
-	/// let api_owner = Owner::new(wallet.clone());
+	/// let api_owner = Owner::new(wallet.clone(), None);
 	/// let show_spent = false;
 	/// let update_from_node = true;
 	/// let tx_id = None;
@@ -607,7 +602,7 @@
 	/// ```
 	/// # grin_wallet_api::doctest_helper_setup_doc_env!(wallet, wallet_config);
 	///
-	/// let api_owner = Owner::new(wallet.clone());
+	/// let api_owner = Owner::new(wallet.clone(), None);
 	/// let update_from_node = true;
 	/// let tx_id = None;
 	/// let tx_slate_id = None;
@@ -1326,7 +1321,7 @@
 	/// ```
 	/// # grin_wallet_api::doctest_helper_setup_doc_env!(wallet, wallet_config);
 	///
-	/// let api_owner = Owner::new(wallet.clone());
+	/// let mut api_owner = Owner::new(wallet.clone(), None);
 	/// let update_from_node = true;
 	/// let tx_id = None;
 	/// let tx_slate_id = None;

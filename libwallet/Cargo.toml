--- conflicted
+++ resolved
@@ -1,10 +1,6 @@
 [package]
 name = "grin_wallet_libwallet"
-<<<<<<< HEAD
-version = "3.0.2"
-=======
 version = "4.0.0-alpha.1"
->>>>>>> c42d5ddc
 authors = ["Grin Developers <mimblewimble@lists.launchpad.net>"]
 description = "Simple, private and scalable cryptocurrency implementation based on the MimbleWimble chain format."
 license = "Apache-2.0"
@@ -31,10 +27,5 @@
 ed25519-dalek = "1.0.0-pre.1"
 byteorder = "1"
 
-<<<<<<< HEAD
-grin_wallet_util = { path = "../util", version = "3.0.2" }
-grin_wallet_config = { path = "../config", version = "3.0.2" }
-=======
 grin_wallet_util = { path = "../util", version = "4.0.0-alpha.1" }
-grin_wallet_config = { path = "../config", version = "4.0.0-alpha.1" }
->>>>>>> c42d5ddc
+grin_wallet_config = { path = "../config", version = "4.0.0-alpha.1" }
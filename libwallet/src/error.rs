--- conflicted
+++ resolved
@@ -238,35 +238,33 @@
 	#[fail(display = "Tor Config Error: {}", _0)]
 	TorConfig(String),
 
-<<<<<<< HEAD
+	/// Generating ED25519 Public Key
+	#[fail(display = "Error generating ed25519 secret key: {}", _0)]
+	ED25519Key(String),
+
+	/// Generating Payment Proof
+	#[fail(display = "Payment Proof generation error: {}", _0)]
+	PaymentProof(String),
+
+	/// Retrieving Payment Proof
+	#[fail(display = "Payment Proof retrieval error: {}", _0)]
+	PaymentProofRetrieval(String),
+
+	/// Retrieving Payment Proof
+	#[fail(display = "Payment Proof parsing error: {}", _0)]
+	PaymentProofParsing(String),
+
+	/// Decoding OnionV3 addresses to payment proof addresses
+	#[fail(display = "Proof Address decoding: {}", _0)]
+	AddressDecoding(String),
+
+	/// Transaction has expired it's TTL
+	#[fail(display = "Transaction Expired")]
+	TransactionExpired,
+
 	/// Unreach Token Support Height
 	#[fail(display = "Can't deal token transaction util reach token support height")]
 	UnreachTokenSupportHeight,
-=======
-	/// Generating ED25519 Public Key
-	#[fail(display = "Error generating ed25519 secret key: {}", _0)]
-	ED25519Key(String),
-
-	/// Generating Payment Proof
-	#[fail(display = "Payment Proof generation error: {}", _0)]
-	PaymentProof(String),
-
-	/// Retrieving Payment Proof
-	#[fail(display = "Payment Proof retrieval error: {}", _0)]
-	PaymentProofRetrieval(String),
-
-	/// Retrieving Payment Proof
-	#[fail(display = "Payment Proof parsing error: {}", _0)]
-	PaymentProofParsing(String),
-
-	/// Decoding OnionV3 addresses to payment proof addresses
-	#[fail(display = "Proof Address decoding: {}", _0)]
-	AddressDecoding(String),
-
-	/// Transaction has expired it's TTL
-	#[fail(display = "Transaction Expired")]
-	TransactionExpired,
->>>>>>> c42d5ddc
 
 	/// Other
 	#[fail(display = "Generic error: {}", _0)]

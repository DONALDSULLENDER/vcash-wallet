--- conflicted
+++ resolved
@@ -43,19 +43,16 @@
 use uuid::Uuid;
 
 use crate::slate_versions::v4::{
-<<<<<<< HEAD
-	CoinbaseV4, InputV4, OutputV4, ParticipantDataV4, PaymentInfoV4, SlateV4, TokenInputV4,
-	TokenOutputV4, TokenTxKernelV4, TransactionBodyV4, TransactionV4, TxKernelV4,
-	VersionCompatInfoV4,
-=======
 	CoinbaseV4, CommitsV4, InputV4, KernelFeaturesArgsV4, OutputFeaturesV4, OutputV4,
 	ParticipantDataV4, PaymentInfoV4, SlateStateV4, SlateV4, TransactionBodyV4, TransactionV4,
 	TxKernelV4, VersionCompatInfoV4,
->>>>>>> 5e20f5f0
 };
 use crate::slate_versions::VersionedSlate;
 use crate::slate_versions::{CURRENT_SLATE_VERSION, GRIN_BLOCK_HEADER_VERSION};
 use crate::types::CbData;
+
+use crate::grin_core::core::committed::Committed;
+use crate::slate_versions::v4::{TokenInputV4, TokenOutputV4, TokenTxKernelV4};
 
 #[derive(Debug, Clone)]
 pub struct PaymentInfo {
@@ -131,6 +128,11 @@
 	/// 	2: height_locked
 	/// 	3: NRD
 	pub kernel_features: u8,
+	/// Token Kernel Features flag -
+	/// 	0: plain token
+	/// 	1: issue token
+	/// 	2: height_locked
+	pub token_kernel_features: u8,
 	/// Offset, needed when posting of tranasction is deferred
 	pub offset: BlindingFactor,
 	/// Participant data, each participant in the transaction will
@@ -141,6 +143,8 @@
 	pub payment_proof: Option<PaymentInfo>,
 	/// Kernel features arguments
 	pub kernel_features_args: Option<KernelFeaturesArgs>,
+	/// Token Kernel features arguments
+	pub token_kernel_features_args: Option<KernelFeaturesArgs>,
 	//TODO: Remove post HF3
 	/// participant ID, only stored for compatibility with V3 slates
 	/// not serialized anywhere
@@ -285,6 +289,7 @@
 			fee: 0,
 			ttl_cutoff_height: 0,
 			kernel_features: 0,
+			token_kernel_features: 0,
 			offset: BlindingFactor::zero(),
 			participant_data: vec![],
 			version_info: VersionCompatInfo {
@@ -294,6 +299,7 @@
 			payment_proof: None,
 			participant_id: None,
 			kernel_features_args: None,
+			token_kernel_features_args: None,
 		}
 	}
 	/// Removes any signature data that isn't mine, for compacting
@@ -331,15 +337,11 @@
 		B: ProofBuild,
 	{
 		self.update_kernel()?;
-<<<<<<< HEAD
 		self.update_token_kernel()?;
+		if elems.is_empty() {
+			return Ok((BlindingFactor::zero(), BlindingFactor::zero()));
+		}
 		let (tx, blind, token_bind) =
-=======
-		if elems.is_empty() {
-			return Ok(BlindingFactor::zero());
-		}
-		let (tx, blind) =
->>>>>>> 5e20f5f0
 			build::partial_transaction(self.tx_or_err()?.clone(), elems, keychain, builder)?;
 		self.tx = Some(tx);
 		Ok((blind, token_bind))
@@ -364,7 +366,7 @@
 			let token_type = TokenKey::from_hex(self.token_type.clone().unwrap().as_str()).unwrap();
 			self.tx = Some(
 				self.tx_or_err()?.clone().replace_token_kernel(
-					TokenTxKernel::with_features(self.token_kernel_features())
+					TokenTxKernel::with_features(self.token_kernel_features()?)
 						.with_token_type(token_type),
 				),
 			);
@@ -430,27 +432,15 @@
 		if self.participant_data.is_empty() && !self.is_compact() {
 			self.generate_offset(keychain, sec_key, use_test_rng)?;
 		}
-<<<<<<< HEAD
+		// Always choose my part of the offset, and subtract from my excess
+		if self.is_compact() {
+			self.generate_offset(keychain, sec_key, use_test_rng)?;
+		}
 		let key = match self.token_type.clone() {
 			Some(_) => token_sec_key,
 			None => sec_key,
 		};
-		self.add_participant_info(
-			keychain,
-			key,
-			&sec_nonce,
-			participant_id,
-			None,
-			message,
-			use_test_rng,
-		)?;
-=======
-		// Always choose my part of the offset, and subtract from my excess
-		if self.is_compact() {
-			self.generate_offset(keychain, sec_key, use_test_rng)?;
-		}
-		self.add_participant_info(keychain, &sec_key, &sec_nonce, None)?;
->>>>>>> 5e20f5f0
+		self.add_participant_info(keychain, key, &sec_nonce, None)?;
 		Ok(())
 	}
 
@@ -492,17 +482,26 @@
 		Ok(msg)
 	}
 
-	fn token_kernel_features(&self) -> TokenKernelFeatures {
-		match self.lock_height {
-			0 => TokenKernelFeatures::PlainToken,
-			_ => TokenKernelFeatures::HeightLockedToken {
-				lock_height: self.lock_height,
-			},
+	fn token_kernel_features(&self) -> Result<TokenKernelFeatures, Error> {
+		match self.token_kernel_features {
+			0 => Ok(TokenKernelFeatures::PlainToken),
+			1 => Err(ErrorKind::InvalidKernelFeatures(1).into()),
+			2 => Ok(TokenKernelFeatures::HeightLockedToken {
+				lock_height: match &self.token_kernel_features_args {
+					Some(a) => a.lock_height,
+					None => {
+						return Err(
+							ErrorKind::TokenKernelFeaturesMissing(format!("lock_height")).into(),
+						)
+					}
+				},
+			}),
+			n => Err(ErrorKind::UnknownTokenKernelFeatures(n).into()),
 		}
 	}
 
 	fn token_msg_to_sign(&self) -> Result<secp::Message, Error> {
-		let features = self.token_kernel_features();
+		let features = self.token_kernel_features()?;
 		let token_type = TokenKey::from_hex(self.token_type.clone().unwrap().as_str())?;
 		let msg = features.token_kernel_sig_msg(token_type)?;
 		Ok(msg)
@@ -557,17 +556,12 @@
 	where
 		K: Keychain,
 	{
-<<<<<<< HEAD
-		let final_sig = self.finalize_signature(keychain)?;
+		let final_sig = self.finalize_signature(keychain.secp())?;
 		if self.token_type.is_some() {
 			self.finalize_token_transaction(keychain, &final_sig)
 		} else {
 			self.finalize_transaction(keychain, &final_sig)
 		}
-=======
-		let final_sig = self.finalize_signature(keychain.secp())?;
-		self.finalize_transaction(keychain, &final_sig)
->>>>>>> 5e20f5f0
 	}
 
 	/// Return the sum of public nonces
@@ -797,13 +791,7 @@
 		};
 
 		// Check our final sig verifies
-		aggsig::verify_completed_sig(
-			secp,
-			&final_sig,
-			&final_pubkey,
-			Some(&final_pubkey),
-			&msg,
-		)?;
+		aggsig::verify_completed_sig(secp, &final_sig, &final_pubkey, Some(&final_pubkey), &msg)?;
 
 		Ok(final_sig)
 	}
@@ -815,10 +803,7 @@
 	}
 
 	/// return the final token excess
-	pub fn calc_token_excess<K>(&self, keychain: &K) -> Result<Commitment, Error>
-	where
-		K: Keychain,
-	{
+	pub fn calc_token_excess(&self, secp: &secp::Secp256k1) -> Result<Commitment, Error> {
 		let tx = self.tx_or_err()?.clone();
 
 		let token_type = TokenKey::from_hex(self.token_type.clone().unwrap().as_str())?;
@@ -830,7 +815,7 @@
 			let token_input_commit_vec = token_input_commit_map.entry(token_type).or_insert(vec![]);
 			let token_output_commit_vec =
 				token_output_commit_map.entry(token_type).or_insert(vec![]);
-			keychain.secp().commit_sum(
+			secp.commit_sum(
 				token_output_commit_vec.clone(),
 				token_input_commit_vec.clone(),
 			)?
@@ -944,7 +929,7 @@
 	{
 		self.check_fees()?;
 
-		let final_excess = self.calc_token_excess(keychain)?;
+		let final_excess = self.calc_token_excess(keychain.secp())?;
 
 		let final_tx = self.tx_or_err_mut()?;
 
@@ -960,9 +945,12 @@
 		// confirm the overall transaction is valid (including the updated kernel)
 		// accounting for tx weight limits
 		let verifier_cache = Arc::new(RwLock::new(LruVerifierCache::new()));
-		final_tx.validate(Weighting::AsTransaction, verifier_cache)?;
-
-		Ok(())
+		if let Err(e) = final_tx.validate(Weighting::AsTransaction, verifier_cache) {
+			error!("Error with final tx validation: {}", e);
+			Err(e.into())
+		} else {
+			Ok(())
+		}
 	}
 }
 
@@ -1001,6 +989,7 @@
 			token_type,
 			fee,
 			kernel_features,
+			token_kernel_features,
 			ttl_cutoff_height: ttl,
 			offset: off,
 			participant_data,
@@ -1008,6 +997,7 @@
 			payment_proof,
 			participant_id: _participant_id,
 			kernel_features_args,
+			token_kernel_features_args,
 		} = slate.clone();
 		let participant_data = map_vec!(participant_data, |data| ParticipantDataV4::from(data));
 		let ver = VersionCompatInfoV4::from(&version_info);
@@ -1019,27 +1009,32 @@
 			Some(a) => Some(KernelFeaturesArgsV4::from(&a)),
 			None => None,
 		};
+		let token_feat_args = match token_kernel_features_args {
+			Some(a) => Some(KernelFeaturesArgsV4::from(&a)),
+			None => None,
+		};
+		let token_type = match token_type {
+			Some(a) => Some(TokenKey::from_hex(a.as_str()).unwrap()),
+			None => None,
+		};
 		let sta = SlateStateV4::from(&state);
 		SlateV4 {
 			num_parts,
 			id,
-<<<<<<< HEAD
-			tx: tx,
-			amount,
-			token_type,
-=======
 			sta,
 			coms: (&slate).into(),
 			amt: amount,
->>>>>>> 5e20f5f0
+			token_type,
 			fee,
 			feat: kernel_features,
+			token_feat: token_kernel_features,
 			ttl,
 			off,
 			sigs: participant_data,
 			ver,
 			proof: payment_proof,
 			feat_args,
+			token_feat_args,
 		}
 	}
 }
@@ -1055,6 +1050,7 @@
 			token_type,
 			fee,
 			kernel_features,
+			token_kernel_features,
 			ttl_cutoff_height: ttl,
 			offset,
 			participant_data,
@@ -1062,6 +1058,7 @@
 			payment_proof,
 			participant_id: _participant_id,
 			kernel_features_args,
+			token_kernel_features_args,
 		} = slate;
 		let num_parts = *num_parts;
 		let id = *id;
@@ -1069,6 +1066,7 @@
 		let token_type = token_type.to_owned();
 		let fee = *fee;
 		let feat = *kernel_features;
+		let token_feat = *token_kernel_features;
 		let ttl = *ttl;
 		let off = offset.clone();
 		let participant_data = map_vec!(participant_data, |data| ParticipantDataV4::from(data));
@@ -1082,26 +1080,31 @@
 			Some(a) => Some(KernelFeaturesArgsV4::from(a)),
 			None => None,
 		};
+		let token_feat_args = match token_kernel_features_args {
+			Some(a) => Some(KernelFeaturesArgsV4::from(a)),
+			None => None,
+		};
+		let token_type = match token_type {
+			Some(a) => Some(TokenKey::from_hex(a.as_str()).unwrap()),
+			None => None,
+		};
 		SlateV4 {
 			num_parts,
 			id,
-<<<<<<< HEAD
-			tx,
-			amount,
-			token_type,
-=======
 			sta,
 			coms: slate.into(),
 			amt: amount,
->>>>>>> 5e20f5f0
+			token_type,
 			fee,
 			feat,
+			token_feat,
 			ttl,
 			off,
 			sigs: participant_data,
 			ver,
 			proof: payment_proof,
 			feat_args,
+			token_feat_args,
 		}
 	}
 }
@@ -1210,6 +1213,8 @@
 		let index = match of {
 			OutputFeatures::Plain => 0,
 			OutputFeatures::Coinbase => 1,
+			OutputFeatures::TokenIssue => 98,
+			OutputFeatures::Token => 99,
 		};
 		OutputFeaturesV4(index)
 	}
@@ -1244,25 +1249,19 @@
 		} = body;
 
 		let inputs = map_vec!(inputs, |inp| InputV4::from(inp));
-		let token_inputs = map_vec!(token_inputs, |inp| TokenInputV4::from(inp));
+		let token_ins = map_vec!(token_inputs, |inp| TokenInputV4::from(inp));
 		let outputs = map_vec!(outputs, |out| OutputV4::from(out));
-		let token_outputs = map_vec!(token_outputs, |out| TokenOutputV4::from(out));
+		let token_outs = map_vec!(token_outputs, |out| TokenOutputV4::from(out));
 		let kernels = map_vec!(kernels, |kern| TxKernelV4::from(kern));
-		let token_kernels = map_vec!(token_kernels, |kern| TokenTxKernelV4::from(kern));
+		let token_kers = map_vec!(token_kernels, |kern| TokenTxKernelV4::from(kern));
 
 		TransactionBodyV4 {
-<<<<<<< HEAD
-			inputs,
-			token_inputs,
-			outputs,
-			token_outputs,
-			kernels,
-			token_kernels,
-=======
 			ins: inputs,
+			token_ins,
 			outs: outputs,
+			token_outs,
 			kers: kernels,
->>>>>>> 5e20f5f0
+			token_kers,
 		}
 	}
 }
@@ -1285,7 +1284,7 @@
 			commit,
 		} = *input;
 		TokenInputV4 {
-			features,
+			features: features.into(),
 			token_type,
 			commit,
 		}
@@ -1316,7 +1315,7 @@
 			proof,
 		} = *output;
 		TokenOutputV4 {
-			features,
+			features: features.into(),
 			token_type,
 			commit,
 			proof,
@@ -1376,23 +1375,20 @@
 		let SlateV4 {
 			num_parts: num_participants,
 			id,
-<<<<<<< HEAD
-			tx,
-			amount,
-			token_type,
-=======
 			sta,
 			coms: _,
 			amt: amount,
->>>>>>> 5e20f5f0
+			token_type,
 			fee,
 			feat: kernel_features,
+			token_feat: token_kernel_features,
 			ttl: ttl_cutoff_height,
 			off: offset,
 			sigs: participant_data,
 			ver,
 			proof: payment_proof,
 			feat_args,
+			token_feat_args,
 		} = slate.clone();
 		let participant_data = map_vec!(participant_data, |data| ParticipantData::from(data));
 		let version_info = VersionCompatInfo::from(&ver);
@@ -1402,6 +1398,14 @@
 		};
 		let kernel_features_args = match &feat_args {
 			Some(a) => Some(KernelFeaturesArgs::from(a)),
+			None => None,
+		};
+		let token_kernel_features_args = match &token_feat_args {
+			Some(a) => Some(KernelFeaturesArgs::from(a)),
+			None => None,
+		};
+		let token_type = match token_type {
+			Some(a) => Some(a.to_hex()),
 			None => None,
 		};
 		let state = SlateState::from(&sta);
@@ -1414,6 +1418,7 @@
 			token_type,
 			fee,
 			kernel_features,
+			token_kernel_features,
 			ttl_cutoff_height,
 			offset,
 			participant_data,
@@ -1421,6 +1426,7 @@
 			payment_proof,
 			participant_id: None,
 			kernel_features_args,
+			token_kernel_features_args,
 		}
 	}
 }
@@ -1591,30 +1597,22 @@
 
 impl From<&TransactionBodyV4> for TransactionBody {
 	fn from(body: &TransactionBodyV4) -> TransactionBody {
-<<<<<<< HEAD
 		let TransactionBodyV4 {
-			inputs,
-			token_inputs,
-			outputs,
-			token_outputs,
-			kernels,
-			token_kernels,
+			ins,
+			token_ins,
+			outs,
+			token_outs,
+			kers,
+			token_kers,
 		} = body;
 
-		let inputs = map_vec!(inputs, |inp| Input::from(inp));
-		let token_inputs = map_vec!(token_inputs, |inp| TokenInput::from(inp));
-		let outputs = map_vec!(outputs, |out| Output::from(out));
-		let token_outputs = map_vec!(token_outputs, |out| TokenOutput::from(out));
-		let kernels = map_vec!(kernels, |kern| TxKernel::from(kern));
-		let token_kernels = map_vec!(token_kernels, |kern| TokenTxKernel::from(kern));
-
-=======
-		let TransactionBodyV4 { ins, outs, kers } = body;
-
 		let inputs = map_vec!(ins, |inp| Input::from(inp));
+		let token_inputs = map_vec!(token_ins, |inp| TokenInput::from(inp));
 		let outputs = map_vec!(outs, |out| Output::from(out));
+		let token_outputs = map_vec!(token_outs, |out| TokenOutput::from(out));
 		let kernels = map_vec!(kers, |kern| TxKernel::from(kern));
->>>>>>> 5e20f5f0
+		let token_kernels = map_vec!(token_kers, |kern| TokenTxKernel::from(kern));
+
 		TransactionBody {
 			inputs,
 			token_inputs,
@@ -1644,7 +1642,7 @@
 			commit,
 		} = *input;
 		TokenInput {
-			features,
+			features: features.into(),
 			token_type,
 			commit,
 		}
@@ -1675,7 +1673,7 @@
 			proof,
 		} = *output;
 		TokenOutput {
-			features,
+			features: features.into(),
 			token_type,
 			commit,
 			proof,
@@ -1728,7 +1726,7 @@
 	Plain,
 	Coinbase,
 	HeightLocked,
-<<<<<<< HEAD
+	NoRecentDuplicate,
 }
 
 #[derive(Clone, Copy, Debug, Serialize, Deserialize)]
@@ -1736,7 +1734,4 @@
 	PlainToken,
 	IssueToken,
 	HeightLockedToken,
-=======
-	NoRecentDuplicate,
->>>>>>> 5e20f5f0
 }
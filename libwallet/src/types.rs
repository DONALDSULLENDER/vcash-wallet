--- conflicted
+++ resolved
@@ -18,7 +18,7 @@
 use crate::config::{TorConfig, WalletConfig};
 use crate::error::{Error, ErrorKind};
 use crate::grin_core::core::hash::Hash;
-use crate::grin_core::core::{Output, Transaction, TxKernel};
+use crate::grin_core::core::{Output, TokenTxKernel, Transaction, TxKernel};
 use crate::grin_core::libtx::{aggsig, secp_ser};
 use crate::grin_core::{global, ser};
 use crate::grin_keychain::{Identifier, Keychain};
@@ -389,6 +389,15 @@
 		min_height: Option<u64>,
 		max_height: Option<u64>,
 	) -> Result<Option<(TxKernel, u64, u64)>, Error>;
+
+	/// Get a token kernel and the height of the block it's included in. Returns
+	/// (tx_token_kernel, height, mmr_index)
+	fn get_token_kernel(
+		&mut self,
+		excess: &pedersen::Commitment,
+		min_height: Option<u64>,
+		max_height: Option<u64>,
+	) -> Result<Option<(TokenTxKernel, u64, u64)>, Error>;
 
 	/// retrieve a list of outputs from the specified grin node
 	/// need "by_height" and "by_id" variants
@@ -697,8 +706,15 @@
 	/// Mark an output as spent
 	pub fn mark_spent(&mut self) {
 		match self.status {
-			OutputStatus::Unspent => self.status = OutputStatus::Spent,
-			OutputStatus::Locked => self.status = OutputStatus::Spent,
+			OutputStatus::Unspent | OutputStatus::Locked => self.status = OutputStatus::Spent,
+			_ => (),
+		}
+	}
+
+	/// Mark an output as reverted
+	pub fn mark_reverted(&mut self) {
+		match self.status {
+			OutputStatus::Unspent => self.status = OutputStatus::Reverted,
 			_ => (),
 		}
 	}
@@ -790,12 +806,8 @@
 			token_output_ids: vec![],
 			token_input_ids: vec![],
 			fee: 0,
-<<<<<<< HEAD
-			participant_id,
-=======
 			participant_id: participant_id,
 			payment_proof_derivation_index: None,
->>>>>>> c42d5ddc
 		}
 	}
 }
@@ -833,7 +845,7 @@
 		amount: u64,
 	) {
 		self.token_output_ids
-			.push((output_id.clone(), mmr_index.clone(), amount));
+			.push((output_id.clone(), *mmr_index, amount));
 	}
 
 	/// Returns all stored outputs
@@ -845,7 +857,7 @@
 	/// be kept between invocations
 	pub fn add_token_input(&mut self, input_id: &Identifier, mmr_index: &Option<u64>, amount: u64) {
 		self.token_input_ids
-			.push((input_id.clone(), mmr_index.clone(), amount));
+			.push((input_id.clone(), *mmr_index, amount));
 	}
 
 	/// Returns all stored input identifiers
@@ -962,7 +974,9 @@
 	/// amount locked via previous transactions
 	#[serde(with = "secp_ser::string_or_u64")]
 	pub amount_locked: u64,
-<<<<<<< HEAD
+	/// amount previously confirmed, now reverted
+	#[serde(with = "secp_ser::string_or_u64")]
+	pub amount_reverted: u64,
 	/// token info
 	pub token_infos: Vec<WalletTokenInfo>,
 }
@@ -985,11 +999,9 @@
 	/// amount locked via previous transactions
 	#[serde(with = "secp_ser::string_or_u64")]
 	pub amount_locked: u64,
-=======
 	/// amount previously confirmed, now reverted
 	#[serde(with = "secp_ser::string_or_u64")]
 	pub amount_reverted: u64,
->>>>>>> c42d5ddc
 }
 
 /// Types of transactions that can be contained within a TXLog entry
@@ -1135,7 +1147,6 @@
 	}
 }
 
-<<<<<<< HEAD
 /// Types of transactions that can be contained within a Token TXLog entry
 #[derive(Serialize, Deserialize, Debug, Clone, Eq, PartialEq)]
 pub enum TokenTxLogEntryType {
@@ -1149,6 +1160,8 @@
 	TokenTxReceivedCancelled,
 	/// Sent token transaction that was rolled back by user
 	TokenTxSentCancelled,
+	/// Received token transaction that was reverted on-chain
+	TokenTxReverted,
 }
 
 impl fmt::Display for TokenTxLogEntryType {
@@ -1161,6 +1174,7 @@
 				write!(f, "Received Token Tx\n- Cancelled")
 			}
 			TokenTxLogEntryType::TokenTxSentCancelled => write!(f, "Sent Token Tx\n- Cancelled"),
+			TokenTxLogEntryType::TokenTxReverted => write!(f, "Received Token Tx\n- Reverted"),
 		}
 	}
 }
@@ -1213,6 +1227,10 @@
 	/// Fee
 	#[serde(with = "secp_ser::opt_string_or_u64")]
 	pub fee: Option<u64>,
+	/// Cutoff block height
+	#[serde(with = "secp_ser::opt_string_or_u64")]
+	#[serde(default)]
+	pub ttl_cutoff_height: Option<u64>,
 	/// Message data, stored as json
 	pub messages: Option<ParticipantMessages>,
 	/// Location of the store transaction, (reference or resending)
@@ -1225,50 +1243,27 @@
 	/// of kernel is necessary
 	#[serde(default)]
 	pub kernel_lookup_min_height: Option<u64>,
+	/// Additional info needed to stored payment proof
+	#[serde(default)]
+	pub payment_proof: Option<StoredProofInfo>,
+	/// Track the time it took for a transaction to get reverted
+	#[serde(with = "option_duration_as_secs", default)]
+	pub reverted_after: Option<Duration>,
 }
 
 impl ser::Writeable for TokenTxLogEntry {
-=======
-/// Payment proof information. Differs from what is sent via
-/// the slate
-#[derive(Serialize, Deserialize, Debug, Clone)]
-pub struct StoredProofInfo {
-	/// receiver address
-	#[serde(with = "dalek_ser::dalek_pubkey_serde")]
-	pub receiver_address: DalekPublicKey,
-	#[serde(with = "dalek_ser::option_dalek_sig_serde")]
-	/// receiver signature
-	pub receiver_signature: Option<DalekSignature>,
-	/// sender address derivation path index
-	pub sender_address_path: u32,
-	/// sender address
-	#[serde(with = "dalek_ser::dalek_pubkey_serde")]
-	pub sender_address: DalekPublicKey,
-	/// sender signature
-	#[serde(with = "dalek_ser::option_dalek_sig_serde")]
-	pub sender_signature: Option<DalekSignature>,
-}
-
-impl ser::Writeable for StoredProofInfo {
->>>>>>> c42d5ddc
 	fn write<W: ser::Writer>(&self, writer: &mut W) -> Result<(), ser::Error> {
 		writer.write_bytes(&serde_json::to_vec(self).map_err(|_| ser::Error::CorruptedData)?)
 	}
 }
 
-<<<<<<< HEAD
 impl ser::Readable for TokenTxLogEntry {
 	fn read(reader: &mut dyn ser::Reader) -> Result<TokenTxLogEntry, ser::Error> {
-=======
-impl ser::Readable for StoredProofInfo {
-	fn read(reader: &mut dyn ser::Reader) -> Result<StoredProofInfo, ser::Error> {
->>>>>>> c42d5ddc
 		let data = reader.read_bytes_len_prefix()?;
 		serde_json::from_slice(&data[..]).map_err(|_| ser::Error::CorruptedData)
 	}
 }
 
-<<<<<<< HEAD
 impl TokenTxLogEntry {
 	/// Return a new blank with TS initialised with next entry
 	pub fn new(parent_key_id: Identifier, t: TokenTxLogEntryType, id: u32) -> Self {
@@ -1290,15 +1285,18 @@
 			token_amount_credited: 0,
 			token_amount_debited: 0,
 			fee: None,
+			ttl_cutoff_height: None,
 			messages: None,
 			stored_tx: None,
 			kernel_excess: None,
 			kernel_lookup_min_height: None,
-		}
-	}
-
-	/// Given a vec of TX log entries, return credited + debited sums
-	pub fn sum_confirmed(txs: &Vec<TxLogEntry>) -> (u64, u64) {
+			payment_proof: None,
+			reverted_after: None,
+		}
+	}
+
+	/// Given a vec of token TX log entries, return credited + debited sums
+	pub fn sum_confirmed(txs: &[TokenTxLogEntry]) -> (u64, u64) {
 		txs.iter().fold((0, 0), |acc, tx| match tx.confirmed {
 			true => (acc.0 + tx.amount_credited, acc.1 + tx.amount_debited),
 			false => acc,
@@ -1311,8 +1309,39 @@
 	}
 }
 
-=======
->>>>>>> c42d5ddc
+/// Payment proof information. Differs from what is sent via
+/// the slate
+#[derive(Serialize, Deserialize, Debug, Clone)]
+pub struct StoredProofInfo {
+	/// receiver address
+	#[serde(with = "dalek_ser::dalek_pubkey_serde")]
+	pub receiver_address: DalekPublicKey,
+	#[serde(with = "dalek_ser::option_dalek_sig_serde")]
+	/// receiver signature
+	pub receiver_signature: Option<DalekSignature>,
+	/// sender address derivation path index
+	pub sender_address_path: u32,
+	/// sender address
+	#[serde(with = "dalek_ser::dalek_pubkey_serde")]
+	pub sender_address: DalekPublicKey,
+	/// sender signature
+	#[serde(with = "dalek_ser::option_dalek_sig_serde")]
+	pub sender_signature: Option<DalekSignature>,
+}
+
+impl ser::Writeable for StoredProofInfo {
+	fn write<W: ser::Writer>(&self, writer: &mut W) -> Result<(), ser::Error> {
+		writer.write_bytes(&serde_json::to_vec(self).map_err(|_| ser::Error::CorruptedData)?)
+	}
+}
+
+impl ser::Readable for StoredProofInfo {
+	fn read(reader: &mut dyn ser::Reader) -> Result<StoredProofInfo, ser::Error> {
+		let data = reader.read_bytes_len_prefix()?;
+		serde_json::from_slice(&data[..]).map_err(|_| ser::Error::CorruptedData)
+	}
+}
+
 /// Map of named accounts to BIP32 paths
 #[derive(Clone, Debug, Serialize, Deserialize)]
 pub struct AcctPathMapping {

--- conflicted
+++ resolved
@@ -125,16 +125,11 @@
 		use_test_rng,
 	)?;
 
-<<<<<<< HEAD
-	let keychain = w.keychain(keychain_mask)?;
 	let excess = if ret_slate.token_type.is_some() {
-		ret_slate.calc_token_excess(&keychain)?
+		ret_slate.calc_token_excess(keychain.secp())?
 	} else {
-		ret_slate.calc_excess(&keychain)?
+		ret_slate.calc_excess(keychain.secp())?
 	};
-=======
-	let excess = ret_slate.calc_excess(keychain.secp())?;
->>>>>>> 5e20f5f0
 
 	if let Some(ref mut p) = ret_slate.payment_proof {
 		let sig = tx::create_payment_proof_signature(

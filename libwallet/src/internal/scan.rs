--- conflicted
+++ resolved
@@ -73,16 +73,6 @@
 	K: Keychain + 'a,
 {
 	let mut wallet_outputs: Vec<OutputResult> = Vec::new();
-<<<<<<< HEAD
-	let msg = format!(
-		"Scanning {} outputs in the current VCash utxo set",
-		outputs.len(),
-	);
-	if let Some(ref s) = status_send_channel {
-		let _ = s.send(StatusMessage::Scanning(msg, percentage_complete));
-	}
-=======
->>>>>>> c42d5ddc
 
 	let legacy_builder = proof::LegacyProofBuilder::new(keychain);
 	let builder = proof::ProofBuilder::new(keychain);

--- conflicted
+++ resolved
@@ -20,12 +20,8 @@
 
 use crate::grin_core::consensus::valid_header_version;
 use crate::grin_core::core::HeaderVersion;
-<<<<<<< HEAD
-use crate::grin_keychain::{Identifier, Keychain};
+use crate::grin_keychain::{BlindSum, BlindingFactor, Identifier, Keychain, SwitchCommitmentType};
 use crate::grin_util::from_hex;
-=======
-use crate::grin_keychain::{BlindSum, BlindingFactor, Identifier, Keychain, SwitchCommitmentType};
->>>>>>> 5e20f5f0
 use crate::grin_util::secp::key::SecretKey;
 use crate::grin_util::secp::pedersen;
 use crate::grin_util::Mutex;
@@ -50,13 +46,9 @@
 pub fn new_tx_slate<'a, T: ?Sized, C, K>(
 	wallet: &mut T,
 	amount: u64,
-<<<<<<< HEAD
 	token_type: Option<String>,
-	num_participants: usize,
-=======
 	is_invoice: bool,
 	num_participants: u8,
->>>>>>> 5e20f5f0
 	use_test_rng: bool,
 	ttl_blocks: Option<u64>,
 ) -> Result<Slate, Error>
@@ -79,11 +71,7 @@
 		*SLATE_COUNTER.lock() += 1;
 	}
 	slate.amount = amount;
-<<<<<<< HEAD
 	slate.token_type = token_type;
-	slate.height = current_height;
-=======
->>>>>>> 5e20f5f0
 
 	if valid_header_version(current_height, HeaderVersion(1)) {
 		slate.version_info.block_header_version = 1;
@@ -157,6 +145,7 @@
 	wallet: &mut T,
 	keychain_mask: Option<&SecretKey>,
 	slate: &mut Slate,
+	current_height: u64,
 	minimum_confirmations: u64,
 	max_outputs: usize,
 	num_change_outputs: usize,
@@ -176,6 +165,7 @@
 		&wallet.keychain(keychain_mask)?,
 		keychain_mask,
 		slate,
+		current_height,
 		minimum_confirmations,
 		max_outputs,
 		num_change_outputs,
@@ -221,18 +211,19 @@
 	// according to plan
 	// This function is just a big helper to do all of that, in theory
 	// this process can be split up in any way
-<<<<<<< HEAD
 	let mut context = match slate.token_type.is_some() {
 		true => selection::build_send_token_tx(
 			wallet,
 			&wallet.keychain(keychain_mask)?,
 			keychain_mask,
 			slate,
+			current_height,
 			minimum_confirmations,
 			max_outputs,
 			num_change_outputs,
 			selection_strategy_is_use_all,
 			parent_key_id.clone(),
+			!is_initiator,
 			use_test_rng,
 		)?,
 		false => selection::build_send_tx(
@@ -240,30 +231,16 @@
 			&wallet.keychain(keychain_mask)?,
 			keychain_mask,
 			slate,
+			current_height,
 			minimum_confirmations,
 			max_outputs,
 			num_change_outputs,
 			selection_strategy_is_use_all,
 			parent_key_id.clone(),
+			!is_initiator,
 			use_test_rng,
 		)?,
 	};
-=======
-	let mut context = selection::build_send_tx(
-		wallet,
-		&wallet.keychain(keychain_mask)?,
-		keychain_mask,
-		slate,
-		current_height,
-		minimum_confirmations,
-		max_outputs,
-		num_change_outputs,
-		selection_strategy_is_use_all,
-		parent_key_id.clone(),
-		!is_initiator,
-		use_test_rng,
-	)?;
->>>>>>> 5e20f5f0
 
 	// Generate a kernel offset and subtract from our context's secret key. Store
 	// the offset in the slate's transaction kernel, and adds our public key
@@ -308,7 +285,7 @@
 {
 	let keychain = wallet.keychain(keychain_mask)?;
 	// create an output using the amount in the slate
-	let (_, mut context, mut tx) = selection::build_recipient_output(
+	let (_, mut context, tx, token_tx) = selection::build_recipient_output(
 		wallet,
 		keychain_mask,
 		slate,
@@ -331,22 +308,24 @@
 
 	if !is_initiator {
 		// perform partial sig
-<<<<<<< HEAD
 		slate.fill_round_2(
-			&wallet.keychain(keychain_mask)?,
+			&keychain,
 			&context.sec_key,
 			&context.token_sec_key,
 			&context.sec_nonce,
-			participant_id,
 		)?;
-=======
-		slate.fill_round_2(&keychain, &context.sec_key, &context.sec_nonce)?;
 		// update excess in stored transaction
 		let mut batch = wallet.batch(keychain_mask)?;
-		tx.kernel_excess = Some(slate.calc_excess(keychain.secp())?);
-		batch.save_tx_log_entry(tx.clone(), &parent_key_id)?;
-		batch.commit()?;
->>>>>>> 5e20f5f0
+		if let Some(mut tx) = tx {
+			tx.kernel_excess = Some(slate.calc_excess(keychain.secp())?);
+			batch.save_tx_log_entry(tx.clone(), &parent_key_id)?;
+			batch.commit()?;
+		}
+		if let Some(mut token_tx) = token_tx {
+			token_tx.kernel_excess = Some(slate.calc_excess(keychain.secp())?);
+			batch.save_token_tx_log_entry(token_tx.clone(), &parent_key_id)?;
+			batch.commit()?;
+		}
 	}
 
 	Ok(context)
@@ -364,15 +343,6 @@
 	C: NodeClient + 'a,
 	K: Keychain + 'a,
 {
-<<<<<<< HEAD
-	slate.fill_round_2(
-		&wallet.keychain(keychain_mask)?,
-		&context.sec_key,
-		&context.token_sec_key,
-		&context.sec_nonce,
-		participant_id,
-	)?;
-=======
 	// when self sending invoice tx, use initiator nonce to finalize
 	let (sec_key, sec_nonce) = {
 		if context.initial_sec_key != context.sec_key
@@ -386,8 +356,12 @@
 			(context.sec_key.clone(), context.sec_nonce.clone())
 		}
 	};
-	slate.fill_round_2(&wallet.keychain(keychain_mask)?, &sec_key, &sec_nonce)?;
->>>>>>> 5e20f5f0
+	slate.fill_round_2(
+		&wallet.keychain(keychain_mask)?,
+		&sec_key,
+		&context.token_sec_key,
+		&sec_nonce,
+	)?;
 
 	let key_chain = wallet.keychain(keychain_mask)?;
 	if slate.token_type.is_some() {
@@ -395,12 +369,8 @@
 	}
 
 	// Final transaction can be built by anyone at this stage
-<<<<<<< HEAD
-	slate.finalize(&key_chain)?;
-=======
 	trace!("Slate to finalize is: {}", slate);
 	slate.finalize(&wallet.keychain(keychain_mask)?)?;
->>>>>>> 5e20f5f0
 	Ok(())
 }
 
@@ -525,7 +495,7 @@
 			Some(t) => t,
 			None => return Err(ErrorKind::TransactionDoesntExist(slate.id.to_string()).into()),
 		};
-		wallet.store_tx(&format!("{}", tx.tx_slate_id.unwrap()), slate.tx_or_err()?)?;
+
 		let parent_key = tx.parent_key_id.clone();
 		tx.kernel_excess = Some(slate.tx_or_err()?.body.kernels[0].excess);
 		tx.token_kernel_excess = Some(slate.tx_or_err()?.body.token_kernels[0].excess);
@@ -537,7 +507,7 @@
 			};
 			let keychain = wallet.keychain(keychain_mask)?;
 			let parent_key_id = wallet.parent_key_id();
-			let excess = slate.calc_token_excess(&keychain)?;
+			let excess = slate.calc_token_excess(keychain.secp())?;
 			let sender_key =
 				address::address_from_derivation_path(&keychain, &parent_key_id, derivation_index)?;
 			let sender_address = OnionV3Address::from_private(&sender_key.0)?;
@@ -556,19 +526,6 @@
 				sender_signature: Some(sig),
 			})
 		}
-<<<<<<< HEAD
-=======
-	}
-	let mut tx = match tx {
-		Some(t) => t,
-		None => return Err(ErrorKind::TransactionDoesntExist(slate.id.to_string()).into()),
-	};
-	let parent_key = tx.parent_key_id.clone();
-	{
-		let keychain = wallet.keychain(keychain_mask)?;
-		tx.kernel_excess = Some(slate.calc_excess(keychain.secp())?);
-	}
->>>>>>> 5e20f5f0
 
 		let mut batch = wallet.batch(keychain_mask)?;
 		batch.save_token_tx_log_entry(tx, &parent_key)?;
@@ -592,10 +549,12 @@
 			Some(t) => t,
 			None => return Err(ErrorKind::TransactionDoesntExist(slate.id.to_string()).into()),
 		};
-<<<<<<< HEAD
-		wallet.store_tx(&format!("{}", tx.tx_slate_id.unwrap()), slate.tx_or_err()?)?;
+
 		let parent_key = tx.parent_key_id.clone();
-		tx.kernel_excess = Some(slate.tx_or_err()?.body.kernels[0].excess);
+		{
+			let keychain = wallet.keychain(keychain_mask)?;
+			tx.kernel_excess = Some(slate.calc_excess(keychain.secp())?);
+		}
 
 		if let Some(ref p) = slate.clone().payment_proof {
 			let derivation_index = match context.payment_proof_derivation_index {
@@ -604,7 +563,7 @@
 			};
 			let keychain = wallet.keychain(keychain_mask)?;
 			let parent_key_id = wallet.parent_key_id();
-			let excess = slate.calc_excess(&keychain)?;
+			let excess = slate.calc_excess(keychain.secp())?;
 			let sender_key =
 				address::address_from_derivation_path(&keychain, &parent_key_id, derivation_index)?;
 			let sender_address = OnionV3Address::from_private(&sender_key.0)?;
@@ -624,36 +583,13 @@
 			})
 		}
 
+		wallet.store_tx(&format!("{}", tx.tx_slate_id.unwrap()), slate.tx_or_err()?)?;
+
 		let mut batch = wallet.batch(keychain_mask)?;
 		batch.save_tx_log_entry(tx, &parent_key)?;
 		batch.commit()?;
 		Ok(())
 	}
-=======
-		let keychain = wallet.keychain(keychain_mask)?;
-		let parent_key_id = wallet.parent_key_id();
-		let excess = slate.calc_excess(keychain.secp())?;
-		let sender_key =
-			address::address_from_derivation_path(&keychain, &parent_key_id, derivation_index)?;
-		let sender_address = OnionV3Address::from_private(&sender_key.0)?;
-		let sig =
-			create_payment_proof_signature(slate.amount, &excess, p.sender_address, sender_key)?;
-		tx.payment_proof = Some(StoredProofInfo {
-			receiver_address: p.receiver_address,
-			receiver_signature: p.receiver_signature,
-			sender_address_path: derivation_index,
-			sender_address: sender_address.to_ed25519()?,
-			sender_signature: Some(sig),
-		})
-	}
-
-	wallet.store_tx(&format!("{}", tx.tx_slate_id.unwrap()), slate.tx_or_err()?)?;
-
-	let mut batch = wallet.batch(keychain_mask)?;
-	batch.save_tx_log_entry(tx, &parent_key)?;
-	batch.commit()?;
-	Ok(())
->>>>>>> 5e20f5f0
 }
 
 /// Update the transaction's offset by subtracting the inputs
@@ -669,35 +605,6 @@
 	C: NodeClient + 'a,
 	K: Keychain + 'a,
 {
-<<<<<<< HEAD
-	if slate.token_type.is_some() {
-		let tx_vec = updater::retrieve_token_txs(wallet, None, Some(slate.id), None, false)?;
-		if tx_vec.is_empty() {
-			return Err(ErrorKind::TransactionDoesntExist(slate.id.to_string()).into());
-		}
-		let mut batch = wallet.batch(keychain_mask)?;
-		for mut tx in tx_vec.into_iter() {
-			tx.messages = Some(slate.participant_messages());
-			let parent_key = tx.parent_key_id.clone();
-			batch.save_token_tx_log_entry(tx, &parent_key)?;
-		}
-		batch.commit()?;
-		Ok(())
-	} else {
-		let tx_vec = updater::retrieve_txs(wallet, None, Some(slate.id), None, false)?;
-		if tx_vec.is_empty() {
-			return Err(ErrorKind::TransactionDoesntExist(slate.id.to_string()).into());
-		}
-		let mut batch = wallet.batch(keychain_mask)?;
-		for mut tx in tx_vec.into_iter() {
-			tx.messages = Some(slate.participant_messages());
-			let parent_key = tx.parent_key_id.clone();
-			batch.save_tx_log_entry(tx, &parent_key)?;
-		}
-		batch.commit()?;
-		Ok(())
-	}
-=======
 	let k = wallet.keychain(keychain_mask)?;
 	// Offset has been created and adjusted
 	// Now subtract sum total of all my inputs from the offset
@@ -724,7 +631,6 @@
 	slate.tx_or_err_mut()?.offset = new_offset;
 
 	Ok(())
->>>>>>> 5e20f5f0
 }
 
 pub fn payment_proof_message(
@@ -870,19 +776,15 @@
 		}
 
 		let excess = if slate.token_type.is_some() {
-			slate.calc_token_excess(&keychain)?
+			slate.calc_token_excess(keychain.secp())?
 		} else {
-			slate.calc_excess(&keychain)?
+			slate.calc_excess(keychain.secp())?
 		};
 
 		let msg = payment_proof_message(
 			slate.token_type.clone(),
 			slate.amount,
-<<<<<<< HEAD
 			&excess,
-=======
-			&slate.calc_excess(&keychain.secp())?,
->>>>>>> 5e20f5f0
 			orig_sender_address.to_ed25519()?,
 		)?;
 		let sig = match p.receiver_signature {

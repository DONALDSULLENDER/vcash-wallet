// Copyright 2018 The Grin Developers
//
// Licensed under the Apache License, Version 2.0 (the "License");
// you may not use this file except in compliance with the License.
// You may obtain a copy of the License at
//
//     http://www.apache.org/licenses/LICENSE-2.0
//
// Unless required by applicable law or agreed to in writing, software
// distributed under the License is distributed on an "AS IS" BASIS,
// WITHOUT WARRANTIES OR CONDITIONS OF ANY KIND, either express or implied.
// See the License for the specific language governing permissions and
// limitations under the License.

//! Utilities to check the status of all the outputs we have stored in
//! the wallet storage and update them.

use std::collections::HashMap;
use uuid::Uuid;

use crate::error::Error;
use crate::grin_core::consensus::reward;
use crate::grin_core::core::{Output, TxKernel};
use crate::grin_core::global;
use crate::grin_core::libtx::proof::ProofBuilder;
use crate::grin_core::libtx::reward;
use crate::grin_keychain::{Identifier, Keychain, SwitchCommitmentType};
use crate::grin_util as util;
use crate::grin_util::secp::pedersen;
use crate::internal::keys;
use crate::types::{
	NodeClient, OutputData, OutputStatus, TxLogEntry, TxLogEntryType, WalletBackend, WalletInfo,
};
use crate::{BlockFees, CbData, OutputCommitMapping};

/// Retrieve all of the outputs (doesn't attempt to update from node)
pub fn retrieve_outputs<T: ?Sized, C, K>(
	wallet: &mut T,
	show_spent: bool,
	tx_id: Option<u32>,
	parent_key_id: Option<&Identifier>,
) -> Result<Vec<OutputCommitMapping>, Error>
where
	T: WalletBackend<C, K>,
	C: NodeClient,
	K: Keychain,
{
	// just read the wallet here, no need for a write lock
	let mut outputs = wallet
		.iter()
		.filter(|out| show_spent || out.status != OutputStatus::Spent)
		.collect::<Vec<_>>();

	// only include outputs with a given tx_id if provided
	if let Some(id) = tx_id {
		outputs = outputs
			.into_iter()
			.filter(|out| out.tx_log_entry == Some(id))
			.collect::<Vec<_>>();
	}

	if let Some(k) = parent_key_id {
		outputs = outputs
			.iter()
			.filter(|o| o.root_key_id == *k)
			.map(|o| o.clone())
			.collect();
	}

	outputs.sort_by_key(|out| out.n_child);
	let keychain = wallet.keychain().clone();

	let res = outputs
		.into_iter()
		.map(|output| {
			let commit = match output.commit.clone() {
				Some(c) => pedersen::Commitment::from_vec(util::from_hex(c).unwrap()),
				None => keychain
					.commit(output.value, &output.key_id, &SwitchCommitmentType::Regular)
					.unwrap(), // TODO: proper support for different switch commitment schemes
			};
			OutputCommitMapping { output, commit }
		})
		.collect();
	Ok(res)
}

/// Retrieve all of the transaction entries, or a particular entry
/// if `parent_key_id` is set, only return entries from that key
pub fn retrieve_txs<T: ?Sized, C, K>(
	wallet: &mut T,
	tx_id: Option<u32>,
	tx_slate_id: Option<Uuid>,
	parent_key_id: Option<&Identifier>,
	outstanding_only: bool,
) -> Result<Vec<TxLogEntry>, Error>
where
	T: WalletBackend<C, K>,
	C: NodeClient,
	K: Keychain,
{
	let mut txs: Vec<TxLogEntry> = wallet
		.tx_log_iter()
		.filter(|tx_entry| {
			let f_pk = match parent_key_id {
				Some(k) => tx_entry.parent_key_id == *k,
				None => true,
			};
			let f_tx_id = match tx_id {
				Some(i) => tx_entry.id == i,
				None => true,
			};
			let f_txs = match tx_slate_id {
				Some(t) => tx_entry.tx_slate_id == Some(t),
				None => true,
			};
			let f_outstanding = match outstanding_only {
				true => {
					!tx_entry.confirmed
						&& (tx_entry.tx_type == TxLogEntryType::TxReceived
							|| tx_entry.tx_type == TxLogEntryType::TxSent)
				}
				false => true,
			};
			f_pk && f_tx_id && f_txs && f_outstanding
		})
		.collect();
	txs.sort_by_key(|tx| tx.creation_ts);
	Ok(txs)
}

/// Refreshes the outputs in a wallet with the latest information
/// from a node
pub fn refresh_outputs<T: ?Sized, C, K>(
	wallet: &mut T,
	parent_key_id: &Identifier,
	update_all: bool,
) -> Result<(), Error>
where
	T: WalletBackend<C, K>,
	C: NodeClient,
	K: Keychain,
{
	let height = wallet.w2n_client().get_chain_height()?;
	refresh_output_state(wallet, height, parent_key_id, update_all)?;
	Ok(())
}

/// build a local map of wallet outputs keyed by commit
/// and a list of outputs we want to query the node for
pub fn map_wallet_outputs<T: ?Sized, C, K>(
	wallet: &mut T,
	parent_key_id: &Identifier,
	update_all: bool,
) -> Result<HashMap<pedersen::Commitment, (Identifier, Option<u64>)>, Error>
where
	T: WalletBackend<C, K>,
	C: NodeClient,
	K: Keychain,
{
	let mut wallet_outputs: HashMap<pedersen::Commitment, (Identifier, Option<u64>)> =
		HashMap::new();
	let keychain = wallet.keychain().clone();
	let unspents: Vec<OutputData> = wallet
		.iter()
		.filter(|x| x.root_key_id == *parent_key_id && x.status != OutputStatus::Spent)
		.collect();

	let tx_entries = retrieve_txs(wallet, None, None, Some(&parent_key_id), true)?;

	// Only select outputs that are actually involved in an outstanding transaction
	let unspents: Vec<OutputData> = match update_all {
		false => unspents
			.into_iter()
			.filter(|x| match x.tx_log_entry.as_ref() {
				Some(t) => {
					if let Some(_) = tx_entries.iter().find(|&te| te.id == *t) {
						true
					} else {
						false
					}
				}
				None => true,
			})
			.collect(),
		true => unspents,
	};

	for out in unspents {
		let commit = match out.commit.clone() {
			Some(c) => pedersen::Commitment::from_vec(util::from_hex(c).unwrap()),
			None => keychain
				.commit(out.value, &out.key_id, &SwitchCommitmentType::Regular)
				.unwrap(), // TODO: proper support for different switch commitment schemes
		};
		wallet_outputs.insert(commit, (out.key_id.clone(), out.mmr_index));
	}
	Ok(wallet_outputs)
}

/// Cancel transaction and associated outputs
pub fn cancel_tx_and_outputs<T: ?Sized, C, K>(
	wallet: &mut T,
	tx: TxLogEntry,
	outputs: Vec<OutputData>,
	parent_key_id: &Identifier,
) -> Result<(), Error>
where
	T: WalletBackend<C, K>,
	C: NodeClient,
	K: Keychain,
{
	let mut batch = wallet.batch()?;

	for mut o in outputs {
		// unlock locked outputs
		if o.status == OutputStatus::Unconfirmed {
			batch.delete(&o.key_id, &o.mmr_index)?;
		}
		if o.status == OutputStatus::Locked {
			o.status = OutputStatus::Unspent;
			batch.save(o)?;
		}
	}
	let mut tx = tx.clone();
	if tx.tx_type == TxLogEntryType::TxSent {
		tx.tx_type = TxLogEntryType::TxSentCancelled;
	}
	if tx.tx_type == TxLogEntryType::TxReceived {
		tx.tx_type = TxLogEntryType::TxReceivedCancelled;
	}
	batch.save_tx_log_entry(tx, parent_key_id)?;
	batch.commit()?;
	Ok(())
}

/// Apply refreshed API output data to the wallet
pub fn apply_api_outputs<T: ?Sized, C, K>(
	wallet: &mut T,
	wallet_outputs: &HashMap<pedersen::Commitment, (Identifier, Option<u64>)>,
	api_outputs: &HashMap<pedersen::Commitment, (String, u64, u64)>,
	height: u64,
	parent_key_id: &Identifier,
) -> Result<(), Error>
where
	T: WalletBackend<C, K>,
	C: NodeClient,
	K: Keychain,
{
	// now for each commit, find the output in the wallet and the corresponding
	// api output (if it exists) and refresh it in-place in the wallet.
	// Note: minimizing the time we spend holding the wallet lock.
	{
		let last_confirmed_height = wallet.last_confirmed_height()?;
		// If the server height is less than our confirmed height, don't apply
		// these changes as the chain is syncing, incorrect or forking
		if height < last_confirmed_height {
			warn!(
				"Not updating outputs as the height of the node's chain \
				 is less than the last reported wallet update height."
			);
			warn!("Please wait for sync on node to complete or fork to resolve and try again.");
			return Ok(());
		}
		let mut batch = wallet.batch()?;
		for (commit, (id, mmr_index)) in wallet_outputs.iter() {
			if let Ok(mut output) = batch.get(id, mmr_index) {
				match api_outputs.get(&commit) {
					Some(o) => {
						// if this is a coinbase tx being confirmed, it's recordable in tx log
						if output.is_coinbase && output.status == OutputStatus::Unconfirmed {
							let log_id = batch.next_tx_log_id(parent_key_id)?;
							let mut t = TxLogEntry::new(
								parent_key_id.clone(),
								TxLogEntryType::ConfirmedCoinbase,
								log_id,
							);
							t.confirmed = true;
							t.amount_credited = output.value;
							t.amount_debited = 0;
							t.num_outputs = 1;
							t.update_confirmation_ts();
							output.tx_log_entry = Some(log_id);
							batch.save_tx_log_entry(t, &parent_key_id)?;
						}
						// also mark the transaction in which this output is involved as confirmed
						// note that one involved input/output confirmation SHOULD be enough
						// to reliably confirm the tx
						if !output.is_coinbase && output.status == OutputStatus::Unconfirmed {
							let tx = batch.tx_log_iter().find(|t| {
								Some(t.id) == output.tx_log_entry
									&& t.parent_key_id == *parent_key_id
							});
							if let Some(mut t) = tx {
								t.update_confirmation_ts();
								t.confirmed = true;
								batch.save_tx_log_entry(t, &parent_key_id)?;
							}
						}
						output.height = o.1;
						output.mark_unspent();
					}
					None => output.mark_spent(),
				};
				batch.save(output)?;
			}
		}
		{
			batch.save_last_confirmed_height(parent_key_id, height)?;
		}
		batch.commit()?;
	}
	Ok(())
}

/// Builds a single api query to retrieve the latest output data from the node.
/// So we can refresh the local wallet outputs.
fn refresh_output_state<T: ?Sized, C, K>(
	wallet: &mut T,
	height: u64,
	parent_key_id: &Identifier,
	update_all: bool,
) -> Result<(), Error>
where
	T: WalletBackend<C, K>,
	C: NodeClient,
	K: Keychain,
{
	debug!("Refreshing wallet outputs");

	// build a local map of wallet outputs keyed by commit
	// and a list of outputs we want to query the node for
	let wallet_outputs = map_wallet_outputs(wallet, parent_key_id, update_all)?;

	let wallet_output_keys = wallet_outputs.keys().map(|commit| commit.clone()).collect();

	let api_outputs = wallet
		.w2n_client()
		.get_outputs_from_node(wallet_output_keys)?;
	apply_api_outputs(wallet, &wallet_outputs, &api_outputs, height, parent_key_id)?;
	clean_old_unconfirmed(wallet, height)?;
	Ok(())
}

fn clean_old_unconfirmed<T: ?Sized, C, K>(wallet: &mut T, height: u64) -> Result<(), Error>
where
	T: WalletBackend<C, K>,
	C: NodeClient,
	K: Keychain,
{
	if height < 50 {
		return Ok(());
	}
	let mut ids_to_del = vec![];
	for out in wallet.iter() {
		if out.status == OutputStatus::Unconfirmed
			&& out.height > 0
			&& out.height < height - 50
			&& out.is_coinbase
		{
			ids_to_del.push(out.key_id.clone())
		}
	}
	let mut batch = wallet.batch()?;
	for id in ids_to_del {
		batch.delete(&id, &None)?;
	}
	batch.commit()?;
	Ok(())
}

/// Retrieve summary info about the wallet
/// caller should refresh first if desired
pub fn retrieve_info<T: ?Sized, C, K>(
	wallet: &mut T,
	parent_key_id: &Identifier,
	minimum_confirmations: u64,
) -> Result<WalletInfo, Error>
where
	T: WalletBackend<C, K>,
	C: NodeClient,
	K: Keychain,
{
	let current_height = wallet.last_confirmed_height()?;
	let outputs = wallet
		.iter()
		.filter(|out| out.root_key_id == *parent_key_id);

	let mut unspent_total = 0;
	let mut immature_total = 0;
	let mut awaiting_finalization_total = 0;
	let mut unconfirmed_total = 0;
	let mut locked_total = 0;

	for out in outputs {
		match out.status {
			OutputStatus::Unspent => {
				if out.is_coinbase && out.lock_height > current_height {
					immature_total += out.value;
				} else if out.num_confirmations(current_height) < minimum_confirmations {
					// Treat anything less than minimum confirmations as "unconfirmed".
					unconfirmed_total += out.value;
				} else {
					unspent_total += out.value;
				}
			}
			OutputStatus::Unconfirmed => {
				// We ignore unconfirmed coinbase outputs completely.
				if !out.is_coinbase {
					if minimum_confirmations == 0 {
						unconfirmed_total += out.value;
					} else {
						awaiting_finalization_total += out.value;
					}
				}
			}
			OutputStatus::Locked => {
				locked_total += out.value;
			}
			OutputStatus::Spent => {}
		}
	}

	Ok(WalletInfo {
		last_confirmed_height: current_height,
		minimum_confirmations,
		total: unspent_total + unconfirmed_total + immature_total,
		amount_awaiting_finalization: awaiting_finalization_total,
		amount_awaiting_confirmation: unconfirmed_total,
		amount_immature: immature_total,
		amount_locked: locked_total,
		amount_currently_spendable: unspent_total,
	})
}

/// Build a coinbase output and insert into wallet
pub fn build_coinbase<T: ?Sized, C, K>(
	wallet: &mut T,
	block_fees: &BlockFees,
	test_mode: bool,
) -> Result<CbData, Error>
where
	T: WalletBackend<C, K>,
	C: NodeClient,
	K: Keychain,
{
	let (out, kern, block_fees) = receive_coinbase(wallet, block_fees, test_mode)?;

	Ok(CbData {
		output: out,
		kernel: kern,
		key_id: block_fees.key_id,
	})
}

//TODO: Split up the output creation and the wallet insertion
/// Build a coinbase output and the corresponding kernel
pub fn receive_coinbase<T: ?Sized, C, K>(
	wallet: &mut T,
	block_fees: &BlockFees,
	test_mode: bool,
) -> Result<(Output, TxKernel, BlockFees), Error>
where
	T: WalletBackend<C, K>,
	C: NodeClient,
	K: Keychain,
{
	let height = block_fees.height;
	let lock_height = height + global::coinbase_maturity();
	let key_id = block_fees.key_id();
	let parent_key_id = wallet.parent_key_id();

	let key_id = match key_id {
		Some(key_id) => match keys::retrieve_existing_key(wallet, key_id, None) {
			Ok(k) => k.0,
			Err(_) => keys::next_available_key(wallet)?,
		},
		None => keys::next_available_key(wallet)?,
	};

	{
		// Now acquire the wallet lock and write the new output.
		let amount = reward(block_fees.height, block_fees.fees);
		let commit = wallet.calc_commit_for_cache(amount, &key_id)?;
		let mut batch = wallet.batch()?;
		batch.save(OutputData {
			root_key_id: parent_key_id,
			key_id: key_id.clone(),
			n_child: key_id.to_path().last_path_index(),
			mmr_index: None,
			commit: commit,
			value: amount,
			status: OutputStatus::Unconfirmed,
			height: height,
			lock_height: lock_height,
			is_coinbase: true,
			tx_log_entry: None,
		})?;
		batch.commit()?;
	}

	debug!(
		"receive_coinbase: built candidate output - {:?}, {}",
		key_id.clone(),
		key_id,
	);

	let mut block_fees = block_fees.clone();
	block_fees.key_id = Some(key_id.clone());

	debug!("receive_coinbase: {:?}", block_fees);

<<<<<<< HEAD
	let (out, kern) = reward::output(
		wallet.keychain(),
		&key_id,
		block_fees.height,
=======
	let keychain = wallet.keychain();
	let (out, kern) = reward::output(
		keychain,
		&ProofBuilder::new(keychain),
		&key_id,
>>>>>>> 21dd3d53
		block_fees.fees,
		test_mode,
	)?;
	Ok((out, kern, block_fees))
}<|MERGE_RESOLUTION|>--- conflicted
+++ resolved
@@ -510,18 +510,12 @@
 
 	debug!("receive_coinbase: {:?}", block_fees);
 
-<<<<<<< HEAD
-	let (out, kern) = reward::output(
-		wallet.keychain(),
-		&key_id,
-		block_fees.height,
-=======
 	let keychain = wallet.keychain();
 	let (out, kern) = reward::output(
 		keychain,
 		&ProofBuilder::new(keychain),
 		&key_id,
->>>>>>> 21dd3d53
+		block_fees.height,
 		block_fees.fees,
 		test_mode,
 	)?;
